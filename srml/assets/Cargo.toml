--- conflicted
+++ resolved
@@ -23,13 +23,8 @@
 default = ["std"]
 std = [
 	"serde",
-<<<<<<< HEAD
 	"parity-scale-codec/std",
-	"primitives/std",
-=======
-	"parity-codec/std",
 	"sr-primitives/std",
->>>>>>> 1fcd1286
 	"srml-support/std",
 	"system/std",
 ]