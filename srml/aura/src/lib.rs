--- conflicted
+++ resolved
@@ -224,13 +224,8 @@
 impl<T: Trait> session::OneSessionHandler<T::AccountId> for Module<T> {
 	type Key = <T::Signature as Verify>::Signer;
 
-<<<<<<< HEAD
-	fn on_new_session<'a, I: 'a>(changed: bool, validators: I)
-		where I: Iterator<Item=(&'a T::AccountId, <T::Signature as Verify>::Signer)>
-=======
 	fn on_new_session<'a, I: 'a>(changed: bool, validators: I, _queued_validators: I)
 		where I: Iterator<Item=(&'a T::AccountId, T::AuthorityId)>
->>>>>>> f9e5a374
 	{
 		// instant changes
 		if changed {
