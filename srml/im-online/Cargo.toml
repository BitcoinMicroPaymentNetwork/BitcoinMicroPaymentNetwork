--- conflicted
+++ resolved
@@ -5,14 +5,9 @@
 edition = "2018"
 
 [dependencies]
-<<<<<<< HEAD
 parity-scale-codec = { path = "/home/thiolliere/Developpement/parity-scale-codec", default-features = false, features = ["derive"] }
-primitives = { package = "sr-primitives", path = "../../core/sr-primitives", default-features = false }
-=======
-parity-codec = { version = "4.1.1", default-features = false, features = ["derive"] }
 sr-primitives = { path = "../../core/sr-primitives", default-features = false }
 primitives = { package = "substrate-primitives",  path = "../../core/primitives", default-features = false }
->>>>>>> 1fcd1286
 rstd = { package = "sr-std", path = "../../core/sr-std", default-features = false }
 serde = { version = "1.0", optional = true }
 session = { package = "srml-session", path = "../session", default-features = false }
@@ -23,13 +18,8 @@
 [features]
 default = ["std"]
 std = [
-<<<<<<< HEAD
 	"parity-scale-codec/std",
-	"primitives/std",
-=======
-	"parity-codec/std",
 	"sr-primitives/std",
->>>>>>> 1fcd1286
 	"rstd/std",
 	"serde",
 	"session/std",
