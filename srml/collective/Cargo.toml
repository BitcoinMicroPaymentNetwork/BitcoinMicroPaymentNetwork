[package]
name = "srml-collective"
version = "2.0.0"
authors = ["Parity Technologies <admin@parity.io>"]
edition = "2018"

[dependencies]
serde = { version = "1.0", optional = true }
safe-mix = { version = "1.0", default-features = false}
<<<<<<< HEAD
parity-scale-codec = { path = "/home/thiolliere/Developpement/parity-scale-codec", default-features = false, features = ["derive"] }
substrate-primitives = { path = "../../core/primitives", default-features = false }
=======
parity-codec = { version = "4.1.1", default-features = false, features = ["derive"] }
primitives = { package = "substrate-primitives",  path = "../../core/primitives", default-features = false }
>>>>>>> 1fcd1286
rstd = { package = "sr-std", path = "../../core/sr-std", default-features = false }
runtime_io = { package = "sr-io", path = "../../core/sr-io", default-features = false }
sr-primitives = { path = "../../core/sr-primitives", default-features = false }
srml-support = { path = "../support", default-features = false }
system = { package = "srml-system", path = "../system", default-features = false }

[dev-dependencies]
hex-literal = "0.2.0"
balances = { package = "srml-balances", path = "../balances" }

[features]
default = ["std"]
std = [
	"safe-mix/std",
<<<<<<< HEAD
	"parity-scale-codec/std",
	"substrate-primitives/std",
=======
	"parity-codec/std",
	"primitives/std",
>>>>>>> 1fcd1286
	"rstd/std",
	"serde",
	"runtime_io/std",
	"srml-support/std",
	"sr-primitives/std",
	"system/std",
]<|MERGE_RESOLUTION|>--- conflicted
+++ resolved
@@ -7,13 +7,8 @@
 [dependencies]
 serde = { version = "1.0", optional = true }
 safe-mix = { version = "1.0", default-features = false}
-<<<<<<< HEAD
 parity-scale-codec = { path = "/home/thiolliere/Developpement/parity-scale-codec", default-features = false, features = ["derive"] }
-substrate-primitives = { path = "../../core/primitives", default-features = false }
-=======
-parity-codec = { version = "4.1.1", default-features = false, features = ["derive"] }
 primitives = { package = "substrate-primitives",  path = "../../core/primitives", default-features = false }
->>>>>>> 1fcd1286
 rstd = { package = "sr-std", path = "../../core/sr-std", default-features = false }
 runtime_io = { package = "sr-io", path = "../../core/sr-io", default-features = false }
 sr-primitives = { path = "../../core/sr-primitives", default-features = false }
@@ -28,13 +23,8 @@
 default = ["std"]
 std = [
 	"safe-mix/std",
-<<<<<<< HEAD
 	"parity-scale-codec/std",
-	"substrate-primitives/std",
-=======
-	"parity-codec/std",
 	"primitives/std",
->>>>>>> 1fcd1286
 	"rstd/std",
 	"serde",
 	"runtime_io/std",
