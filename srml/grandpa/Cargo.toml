--- conflicted
+++ resolved
@@ -6,13 +6,8 @@
 
 [dependencies]
 serde = { version = "1.0", optional = true, features = ["derive"] }
-<<<<<<< HEAD
 parity-scale-codec = { path = "/home/thiolliere/Developpement/parity-scale-codec", default-features = false, features = ["derive"] }
-substrate-primitives = { path = "../../core/primitives", default-features = false }
-=======
-parity-codec = { version = "4.1.1", default-features = false, features = ["derive"] }
 primitives = { package = "substrate-primitives",  path = "../../core/primitives", default-features = false }
->>>>>>> 1fcd1286
 substrate-finality-grandpa-primitives = { path = "../../core/finality-grandpa/primitives", default-features = false }
 rstd = { package = "sr-std", path = "../../core/sr-std", default-features = false }
 sr-primitives = { path = "../../core/sr-primitives", default-features = false }
@@ -28,13 +23,8 @@
 default = ["std"]
 std = [
 	"serde",
-<<<<<<< HEAD
 	"parity-scale-codec/std",
-	"substrate-primitives/std",
-=======
-	"parity-codec/std",
 	"primitives/std",
->>>>>>> 1fcd1286
 	"substrate-finality-grandpa-primitives/std",
 	"rstd/std",
 	"srml-support/std",
