// Copyright 2018-2019 Parity Technologies (UK) Ltd.
// This file is part of Substrate.

// Substrate is free software: you can redistribute it and/or modify
// it under the terms of the GNU General Public License as published by
// the Free Software Foundation, either version 3 of the License, or
// (at your option) any later version.

// Substrate is distributed in the hope that it will be useful,
// but WITHOUT ANY WARRANTY; without even the implied warranty of
// MERCHANTABILITY or FITNESS FOR A PARTICULAR PURPOSE.  See the
// GNU General Public License for more details.

// You should have received a copy of the GNU General Public License
// along with Substrate.  If not, see <http://www.gnu.org/licenses/>.

//! The Substrate runtime. This can be compiled with ``#[no_std]`, ready for Wasm.

#![cfg_attr(not(feature = "std"), no_std)]
// `construct_runtime!` does a lot of recursion and requires us to increase the limit to 256.
#![recursion_limit="256"]

use rstd::prelude::*;
use support::{
	construct_runtime, parameter_types, traits::{SplitTwoWays, Currency}
};
use primitives::u32_trait::{_1, _2, _3, _4};
use node_primitives::{
	AccountId, AccountIndex, Balance, BlockNumber, Hash, Index,
	Moment, Signature,
};
use babe::{AuthorityId as BabeId};
use grandpa::fg_primitives::{self, ScheduledChange};
use client::{
	block_builder::api::{self as block_builder_api, InherentData, CheckInherentsResult},
	runtime_api as client_api, impl_runtime_apis
};
use sr_primitives::{ApplyResult, impl_opaque_keys, generic, create_runtime_str, key_types};
use sr_primitives::transaction_validity::TransactionValidity;
use sr_primitives::weights::Weight;
use sr_primitives::traits::{
	BlakeTwo256, Block as BlockT, DigestFor, NumberFor, StaticLookup,
};
use version::RuntimeVersion;
use elections::VoteIndex;
#[cfg(any(feature = "std", test))]
use version::NativeVersion;
use primitives::OpaqueMetadata;
use grandpa::{AuthorityId as GrandpaId, AuthorityWeight as GrandpaWeight};
use finality_tracker::{DEFAULT_REPORT_LATENCY, DEFAULT_WINDOW_SIZE};

#[cfg(any(feature = "std", test))]
pub use sr_primitives::BuildStorage;
pub use timestamp::Call as TimestampCall;
pub use balances::Call as BalancesCall;
pub use contracts::Gas;
pub use sr_primitives::{Permill, Perbill};
pub use support::StorageValue;
pub use staking::StakerStatus;

/// Implementations of some helper traits passed into runtime modules as associated types.
pub mod impls;
use impls::{CurrencyToVoteHandler, WeightMultiplierUpdateHandler, Author, WeightToFee, Misbehavior};

/// Constant values used within the runtime.
pub mod constants;
use constants::{time::*, currency::*};

// Make the WASM binary available.
#[cfg(feature = "std")]
include!(concat!(env!("OUT_DIR"), "/wasm_binary.rs"));

/// Runtime version.
pub const VERSION: RuntimeVersion = RuntimeVersion {
	spec_name: create_runtime_str!("node"),
	impl_name: create_runtime_str!("substrate-node"),
	authoring_version: 10,
	// Per convention: if the runtime behavior changes, increment spec_version
	// and set impl_version to equal spec_version. If only runtime
	// implementation changes and behavior does not, then leave spec_version as
	// is and increment impl_version.
<<<<<<< HEAD
	spec_version: 121,
	impl_version: 121,
=======
	spec_version: 122,
	impl_version: 123,
>>>>>>> f8c05eb3
	apis: RUNTIME_API_VERSIONS,
};

/// Native version.
#[cfg(any(feature = "std", test))]
pub fn native_version() -> NativeVersion {
	NativeVersion {
		runtime_version: VERSION,
		can_author_with: Default::default(),
	}
}

type NegativeImbalance = <Balances as Currency<AccountId>>::NegativeImbalance;

pub type DealWithFees = SplitTwoWays<
	Balance,
	NegativeImbalance,
	_4, Treasury,   // 4 parts (80%) goes to the treasury.
	_1, Author,     // 1 part (20%) goes to the block author.
>;

parameter_types! {
	pub const BlockHashCount: BlockNumber = 250;
	pub const MaximumBlockWeight: Weight = 1_000_000_000;
	pub const AvailableBlockRatio: Perbill = Perbill::from_percent(75);
	pub const MaximumBlockLength: u32 = 5 * 1024 * 1024;
}

impl system::Trait for Runtime {
	type Origin = Origin;
	type Index = Index;
	type BlockNumber = BlockNumber;
	type Hash = Hash;
	type Hashing = BlakeTwo256;
	type AccountId = AccountId;
	type Lookup = Indices;
	type Header = generic::Header<BlockNumber, BlakeTwo256>;
	type WeightMultiplierUpdate = WeightMultiplierUpdateHandler;
	type Event = Event;
	type BlockHashCount = BlockHashCount;
	type MaximumBlockWeight = MaximumBlockWeight;
	type MaximumBlockLength = MaximumBlockLength;
	type AvailableBlockRatio = AvailableBlockRatio;
}

parameter_types! {
	pub const EpochDuration: u64 = EPOCH_DURATION_IN_SLOTS;
}

impl babe::Trait for Runtime {
	type EpochDuration = EpochDuration;
}

impl indices::Trait for Runtime {
	type AccountIndex = AccountIndex;
	type IsDeadAccount = Balances;
	type ResolveHint = indices::SimpleResolveHint<Self::AccountId, Self::AccountIndex>;
	type Event = Event;
}

parameter_types! {
	pub const ExistentialDeposit: Balance = 1 * DOLLARS;
	pub const TransferFee: Balance = 1 * CENTS;
	pub const CreationFee: Balance = 1 * CENTS;
	pub const TransactionBaseFee: Balance = 1 * CENTS;
	pub const TransactionByteFee: Balance = 10 * MILLICENTS;
}

impl balances::Trait for Runtime {
	type Balance = Balance;
	type OnFreeBalanceZero = ((Staking, Contracts), Session);
	type OnNewAccount = Indices;
	type Event = Event;
	type TransactionPayment = DealWithFees;
	type DustRemoval = ();
	type TransferPayment = ();
	type ExistentialDeposit = ExistentialDeposit;
	type TransferFee = TransferFee;
	type CreationFee = CreationFee;
	type TransactionBaseFee = TransactionBaseFee;
	type TransactionByteFee = TransactionByteFee;
	type WeightToFee = WeightToFee;
}

parameter_types! {
	pub const MinimumPeriod: Moment = SLOT_DURATION / 2;
}
impl timestamp::Trait for Runtime {
	type Moment = Moment;
	type OnTimestampSet = Babe;
	type MinimumPeriod = MinimumPeriod;
}

parameter_types! {
	pub const UncleGenerations: u64 = 0;
}

// TODO: #2986 implement this properly
impl authorship::Trait for Runtime {
	type FindAuthor = ();
	type UncleGenerations = UncleGenerations;
	type FilterUncle = ();
	type EventHandler = Staking;
}

type SessionHandlers = (Grandpa, Babe, ImOnline, RollingWindow);

impl_opaque_keys! {
	pub struct SessionKeys {
		#[id(key_types::ED25519)]
		pub ed25519: GrandpaId,
		#[id(key_types::SR25519)]
		pub sr25519: BabeId,
	}
}

// NOTE: `SessionHandler` and `SessionKeys` are co-dependent: One key will be used for each handler.
// The number and order of items in `SessionHandler` *MUST* be the same number and order of keys in
// `SessionKeys`.
// TODO: Introduce some structure to tie these together to make it a bit less of a footgun. This
// should be easy, since OneSessionHandler trait provides the `Key` as an associated type. #2858

impl session::Trait for Runtime {
	type OnSessionEnding = Staking;
	type SessionHandler = SessionHandlers;
	type ShouldEndSession = Babe;
	type Event = Event;
	type Keys = SessionKeys;
	type ValidatorId = AccountId;
	type ValidatorIdOf = staking::StashOf<Self>;
	type SelectInitialValidators = Staking;
}

impl session::historical::Trait for Runtime {
	type FullIdentification = staking::Exposure<AccountId, Balance>;
	type FullIdentificationOf = staking::ExposureOf<Runtime>;
}

parameter_types! {
	pub const SessionsPerEra: session::SessionIndex = 6;
	pub const BondingDuration: staking::EraIndex = 24 * 28;
}

impl staking::Trait for Runtime {
	type Currency = Balances;
	type Time = Timestamp;
	type CurrencyToVote = CurrencyToVoteHandler;
	type OnRewardMinted = Treasury;
	type Event = Event;
	type Slash = ();
	type Reward = ();
	type SessionsPerEra = SessionsPerEra;
	type BondingDuration = BondingDuration;
	type SessionInterface = Self;
	type SlashKind = Misbehavior;
}

parameter_types! {
	pub const LaunchPeriod: BlockNumber = 28 * 24 * 60 * MINUTES;
	pub const VotingPeriod: BlockNumber = 28 * 24 * 60 * MINUTES;
	pub const EmergencyVotingPeriod: BlockNumber = 3 * 24 * 60 * MINUTES;
	pub const MinimumDeposit: Balance = 100 * DOLLARS;
	pub const EnactmentPeriod: BlockNumber = 30 * 24 * 60 * MINUTES;
	pub const CooloffPeriod: BlockNumber = 30 * 24 * 60 * MINUTES;
}

impl democracy::Trait for Runtime {
	type Proposal = Call;
	type Event = Event;
	type Currency = Balances;
	type EnactmentPeriod = EnactmentPeriod;
	type LaunchPeriod = LaunchPeriod;
	type VotingPeriod = VotingPeriod;
	type EmergencyVotingPeriod = EmergencyVotingPeriod;
	type MinimumDeposit = MinimumDeposit;
	type ExternalOrigin = collective::EnsureProportionAtLeast<_1, _2, AccountId, CouncilInstance>;
	type ExternalMajorityOrigin = collective::EnsureProportionAtLeast<_2, _3, AccountId, CouncilInstance>;
	type ExternalPushOrigin = collective::EnsureProportionAtLeast<_2, _3, AccountId, TechnicalInstance>;
	type EmergencyOrigin = collective::EnsureProportionAtLeast<_1, _1, AccountId, CouncilInstance>;
	type CancellationOrigin = collective::EnsureProportionAtLeast<_2, _3, AccountId, CouncilInstance>;
	type VetoOrigin = collective::EnsureMember<AccountId, CouncilInstance>;
	type CooloffPeriod = CooloffPeriod;
}

type CouncilInstance = collective::Instance1;
impl collective::Trait<CouncilInstance> for Runtime {
	type Origin = Origin;
	type Proposal = Call;
	type Event = Event;
}

parameter_types! {
	pub const CandidacyBond: Balance = 10 * DOLLARS;
	pub const VotingBond: Balance = 1 * DOLLARS;
	pub const VotingFee: Balance = 2 * DOLLARS;
	pub const PresentSlashPerVoter: Balance = 1 * CENTS;
	pub const CarryCount: u32 = 6;
	// one additional vote should go by before an inactive voter can be reaped.
	pub const InactiveGracePeriod: VoteIndex = 1;
	pub const ElectionsVotingPeriod: BlockNumber = 2 * DAYS;
	pub const DecayRatio: u32 = 0;
}

impl elections::Trait for Runtime {
	type Event = Event;
	type Currency = Balances;
	type BadPresentation = ();
	type BadReaper = ();
	type BadVoterIndex = ();
	type LoserCandidate = ();
	type ChangeMembers = Council;
	type CandidacyBond = CandidacyBond;
	type VotingBond = VotingBond;
	type VotingFee = VotingFee;
	type PresentSlashPerVoter = PresentSlashPerVoter;
	type CarryCount = CarryCount;
	type InactiveGracePeriod = InactiveGracePeriod;
	type VotingPeriod = ElectionsVotingPeriod;
	type DecayRatio = DecayRatio;
}

type TechnicalInstance = collective::Instance2;
impl collective::Trait<TechnicalInstance> for Runtime {
	type Origin = Origin;
	type Proposal = Call;
	type Event = Event;
}

parameter_types! {
	pub const ProposalBond: Permill = Permill::from_percent(5);
	pub const ProposalBondMinimum: Balance = 1 * DOLLARS;
	pub const SpendPeriod: BlockNumber = 1 * DAYS;
	pub const Burn: Permill = Permill::from_percent(50);
}

impl treasury::Trait for Runtime {
	type Currency = Balances;
	type ApproveOrigin = collective::EnsureMembers<_4, AccountId, CouncilInstance>;
	type RejectOrigin = collective::EnsureMembers<_2, AccountId, CouncilInstance>;
	type Event = Event;
	type MintedForSpending = ();
	type ProposalRejection = ();
	type ProposalBond = ProposalBond;
	type ProposalBondMinimum = ProposalBondMinimum;
	type SpendPeriod = SpendPeriod;
	type Burn = Burn;
}

parameter_types! {
	pub const ContractTransferFee: Balance = 1 * CENTS;
	pub const ContractCreationFee: Balance = 1 * CENTS;
	pub const ContractTransactionBaseFee: Balance = 1 * CENTS;
	pub const ContractTransactionByteFee: Balance = 10 * MILLICENTS;
	pub const ContractFee: Balance = 1 * CENTS;
}

impl contracts::Trait for Runtime {
	type Currency = Balances;
	type Call = Call;
	type Event = Event;
	type DetermineContractAddress = contracts::SimpleAddressDeterminator<Runtime>;
	type ComputeDispatchFee = contracts::DefaultDispatchFeeComputor<Runtime>;
	type TrieIdGenerator = contracts::TrieIdFromParentCounter<Runtime>;
	type GasPayment = ();
	type SignedClaimHandicap = contracts::DefaultSignedClaimHandicap;
	type TombstoneDeposit = contracts::DefaultTombstoneDeposit;
	type StorageSizeOffset = contracts::DefaultStorageSizeOffset;
	type RentByteFee = contracts::DefaultRentByteFee;
	type RentDepositOffset = contracts::DefaultRentDepositOffset;
	type SurchargeReward = contracts::DefaultSurchargeReward;
	type TransferFee = ContractTransferFee;
	type CreationFee = ContractCreationFee;
	type TransactionBaseFee = ContractTransactionBaseFee;
	type TransactionByteFee = ContractTransactionByteFee;
	type ContractFee = ContractFee;
	type CallBaseFee = contracts::DefaultCallBaseFee;
	type CreateBaseFee = contracts::DefaultCreateBaseFee;
	type MaxDepth = contracts::DefaultMaxDepth;
	type MaxValueSize = contracts::DefaultMaxValueSize;
	type BlockGasLimit = contracts::DefaultBlockGasLimit;
}

impl sudo::Trait for Runtime {
	type Event = Event;
	type Proposal = Call;
}

impl im_online::Trait for Runtime {
	type AuthorityId = BabeId;
	type Call = Call;
	type Event = Event;
	type SessionsPerEra = SessionsPerEra;
	type UncheckedExtrinsic = UncheckedExtrinsic;
	type IsValidAuthorityId = Babe;
}

impl rolling_window::Trait for Runtime {
	type MisbehaviorKind = Misbehavior;
	type SessionKey = substrate_primitives::sr25519::Public;
}

impl grandpa::Trait for Runtime {
	type Event = Event;
}

parameter_types! {
	pub const WindowSize: BlockNumber = DEFAULT_WINDOW_SIZE.into();
	pub const ReportLatency: BlockNumber = DEFAULT_REPORT_LATENCY.into();
}

impl finality_tracker::Trait for Runtime {
	type OnFinalizationStalled = Grandpa;
	type WindowSize = WindowSize;
	type ReportLatency = ReportLatency;
}

construct_runtime!(
	pub enum Runtime where
		Block = Block,
		NodeBlock = node_primitives::Block,
		UncheckedExtrinsic = UncheckedExtrinsic
	{
		System: system::{Module, Call, Storage, Config, Event},
		Babe: babe::{Module, Call, Storage, Config, Inherent(Timestamp)},
		Timestamp: timestamp::{Module, Call, Storage, Inherent},
		Authorship: authorship::{Module, Call, Storage},
		Indices: indices,
		Balances: balances,
		Staking: staking::{default, OfflineWorker},
		Session: session::{Module, Call, Storage, Event, Config<T>},
		Democracy: democracy::{Module, Call, Storage, Config, Event<T>},
		Council: collective::<Instance1>::{Module, Call, Storage, Origin<T>, Event<T>, Config<T>},
		TechnicalCommittee: collective::<Instance2>::{Module, Call, Storage, Origin<T>, Event<T>, Config<T>},
		Elections: elections::{Module, Call, Storage, Event<T>, Config<T>},
		FinalityTracker: finality_tracker::{Module, Call, Inherent},
		Grandpa: grandpa::{Module, Call, Storage, Config, Event},
		Treasury: treasury::{Module, Call, Storage, Event<T>},
		Contracts: contracts,
		Sudo: sudo,
		ImOnline: im_online::{default, ValidateUnsigned},
		RollingWindow: rolling_window::{Module, Storage},
	}
);

/// The address format for describing accounts.
pub type Address = <Indices as StaticLookup>::Source;
/// Block header type as expected by this runtime.
pub type Header = generic::Header<BlockNumber, BlakeTwo256>;
/// Block type as expected by this runtime.
pub type Block = generic::Block<Header, UncheckedExtrinsic>;
/// A Block signed with a Justification
pub type SignedBlock = generic::SignedBlock<Block>;
/// BlockId type as expected by this runtime.
pub type BlockId = generic::BlockId<Block>;
/// The SignedExtension to the basic transaction logic.
pub type SignedExtra = (
	system::CheckEra<Runtime>,
	system::CheckNonce<Runtime>,
	system::CheckWeight<Runtime>,
	balances::TakeFees<Runtime>
);
/// Unchecked extrinsic type as expected by this runtime.
pub type UncheckedExtrinsic = generic::UncheckedExtrinsic<Address, Call, Signature, SignedExtra>;
/// Extrinsic type that has already been checked.
pub type CheckedExtrinsic = generic::CheckedExtrinsic<AccountId, Call, SignedExtra>;
/// Executive: handles dispatch to the various modules.
pub type Executive = executive::Executive<Runtime, Block, system::ChainContext<Runtime>, Runtime, AllModules>;

impl_runtime_apis! {
	impl client_api::Core<Block> for Runtime {
		fn version() -> RuntimeVersion {
			VERSION
		}

		fn execute_block(block: Block) {
			Executive::execute_block(block)
		}

		fn initialize_block(header: &<Block as BlockT>::Header) {
			Executive::initialize_block(header)
		}
	}

	impl client_api::Metadata<Block> for Runtime {
		fn metadata() -> OpaqueMetadata {
			Runtime::metadata().into()
		}
	}

	impl block_builder_api::BlockBuilder<Block> for Runtime {
		fn apply_extrinsic(extrinsic: <Block as BlockT>::Extrinsic) -> ApplyResult {
			Executive::apply_extrinsic(extrinsic)
		}

		fn finalize_block() -> <Block as BlockT>::Header {
			Executive::finalize_block()
		}

		fn inherent_extrinsics(data: InherentData) -> Vec<<Block as BlockT>::Extrinsic> {
			data.create_extrinsics()
		}

		fn check_inherents(block: Block, data: InherentData) -> CheckInherentsResult {
			data.check_extrinsics(&block)
		}

		fn random_seed() -> <Block as BlockT>::Hash {
			System::random_seed()
		}
	}

	impl client_api::TaggedTransactionQueue<Block> for Runtime {
		fn validate_transaction(tx: <Block as BlockT>::Extrinsic) -> TransactionValidity {
			Executive::validate_transaction(tx)
		}
	}

	impl offchain_primitives::OffchainWorkerApi<Block> for Runtime {
		fn offchain_worker(number: NumberFor<Block>) {
			Executive::offchain_worker(number)
		}
	}

	impl fg_primitives::GrandpaApi<Block> for Runtime {
		fn grandpa_pending_change(digest: &DigestFor<Block>)
			-> Option<ScheduledChange<NumberFor<Block>>>
		{
			Grandpa::pending_change(digest)
		}

		fn grandpa_forced_change(digest: &DigestFor<Block>)
			-> Option<(NumberFor<Block>, ScheduledChange<NumberFor<Block>>)>
		{
			Grandpa::forced_change(digest)
		}

		fn grandpa_authorities() -> Vec<(GrandpaId, GrandpaWeight)> {
			Grandpa::grandpa_authorities()
		}
	}

	impl babe_primitives::BabeApi<Block> for Runtime {
		fn startup_data() -> babe_primitives::BabeConfiguration {
			// The choice of `c` parameter is done in accordance to
			// the slot duration and expected target block time, for
			// safely resisting network delays of maximum two seconds.
			// <https://research.web3.foundation/en/latest/polkadot/BABE/Babe/#6-practical-results>
			babe_primitives::BabeConfiguration {
				median_required_blocks: 1000,
				slot_duration: Babe::slot_duration(),
				c: (278, 1000),
			}
		}

		fn epoch() -> babe_primitives::Epoch {
			babe_primitives::Epoch {
				start_slot: Babe::epoch_start_slot(),
				authorities: Babe::authorities(),
				epoch_index: Babe::epoch_index(),
				randomness: Babe::randomness(),
				duration: EpochDuration::get(),
			}
		}
	}

	impl consensus_primitives::ConsensusApi<Block, babe_primitives::AuthorityId> for Runtime {
		fn authorities() -> Vec<babe_primitives::AuthorityId> {
			Babe::authorities().into_iter().map(|(a, _)| a).collect()
		}
	}
}<|MERGE_RESOLUTION|>--- conflicted
+++ resolved
@@ -79,13 +79,8 @@
 	// and set impl_version to equal spec_version. If only runtime
 	// implementation changes and behavior does not, then leave spec_version as
 	// is and increment impl_version.
-<<<<<<< HEAD
-	spec_version: 121,
-	impl_version: 121,
-=======
-	spec_version: 122,
-	impl_version: 123,
->>>>>>> f8c05eb3
+	spec_version: 124,
+	impl_version: 124,
 	apis: RUNTIME_API_VERSIONS,
 };
 
@@ -384,7 +379,7 @@
 
 impl rolling_window::Trait for Runtime {
 	type MisbehaviorKind = Misbehavior;
-	type SessionKey = substrate_primitives::sr25519::Public;
+	type SessionKey = primitives::sr25519::Public;
 }
 
 impl grandpa::Trait for Runtime {
