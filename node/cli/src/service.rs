--- conflicted
+++ resolved
@@ -195,70 +195,20 @@
 		},
 		LightService = LightComponents<Self>
 			{ |config| <LightComponents<Factory>>::new(config) },
-<<<<<<< HEAD
-		FullImportQueue = AuraImportQueue<Self::Block>
-			{ 	|
-					config: &mut FactoryFullConfiguration<Self>,
-					client: Arc<FullClient<Self>>,
-					transaction_pool: Option<Arc<TransactionPool<Self::FullTransactionPoolApi>>>,
-					select_chain: Self::SelectChain,
-				|
-				{
-					let slot_duration = SlotDuration::get_or_compute(&*client)?;
-
-					let maybe_pair = {
-						// TODO: There should be a better way to get a key pair.
-
-						let mut keystore = if let Some(keystore_path) = config.keystore_path.as_ref() {
-							match substrate_keystore::Store::open(keystore_path.clone()) {
-								Ok(ks) => Some(ks),
-								Err(err) => None,
-							}
-						} else {
-							None
-						};
-
-						if let Some(keystore) = keystore.as_mut() {
-							Some(keystore.generate_from_seed::<GrandpaPair>(&config.keys[0])?)
-						} else {
-							None
-						}
-					};
-
-					let (block_import, link_half) =
-						grandpa::block_import::<_, _, _, RuntimeApi, FullClient<Self>, _, _>(
-							client.clone(),
-							client.clone(),
-							select_chain,
-							transaction_pool.clone(),
-							maybe_pair.clone(),
-						)?;
-					let justification_import = block_import.clone();
-
-					config.custom.grandpa_import_setup = Some((block_import.clone(), link_half));
-
-					import_queue::<_, _, AuraPair, TransactionPool<Self::FullTransactionPoolApi>>(
-						slot_duration,
-						Box::new(block_import),
-						Some(Box::new(justification_import)),
-						None,
-						client,
-						transaction_pool,
-						config.custom.inherent_data_providers.clone(),
-					).map_err(Into::into)
-				}
-			},
-		LightImportQueue = AuraImportQueue<Self::Block>
-=======
 		FullImportQueue = BabeImportQueue<Self::Block>
-			{ |config: &mut FactoryFullConfiguration<Self> , client: Arc<FullClient<Self>>, select_chain: Self::SelectChain| {
+			{ |
+				config: &mut FactoryFullConfiguration<Self>,
+				client: Arc<FullClient<Self>>,
+				transaction_pool: Option<Arc<TransactionPool<Self::FullTransactionPoolApi>>>,
+				select_chain: Self::SelectChain
+			| {
 				let (block_import, link_half) =
 					grandpa::block_import::<_, _, _, RuntimeApi, FullClient<Self>, _>(
 						client.clone(), client.clone(), select_chain
 					)?;
 				let justification_import = block_import.clone();
 
-				let (import_queue, babe_link, babe_block_import, pruning_task) = import_queue(
+				let (import_queue, babe_link, babe_block_import, pruning_task) = import_queue::<_, _, _, TransactionPool<Self::FullTransactionPoolApi>>(
 					Config::get_or_compute(&*client)?,
 					block_import,
 					Some(Box::new(justification_import)),
@@ -274,7 +224,6 @@
 				Ok(import_queue)
 			}},
 		LightImportQueue = BabeImportQueue<Self::Block>
->>>>>>> f9e5a374
 			{ |config: &FactoryFullConfiguration<Self>, client: Arc<LightClient<Self>>| {
 				#[allow(deprecated)]
 				let fetch_checker = client.backend().blockchain().fetcher()
@@ -288,16 +237,10 @@
 				let finality_proof_import = block_import.clone();
 				let finality_proof_request_builder = finality_proof_import.create_finality_proof_request_builder();
 
-<<<<<<< HEAD
-				import_queue::<_, _, AuraPair, TransactionPool<Self::FullTransactionPoolApi>>(
-					SlotDuration::get_or_compute(&*client)?,
-					Box::new(block_import),
-=======
 				// FIXME: pruning task isn't started since light client doesn't do `AuthoritySetup`.
-				let (import_queue, ..) = import_queue(
+				let (import_queue, ..) = import_queue::<_, _, AuraPair, TransactionPool<Self::FullTransactionPoolApi>>(
 					Config::get_or_compute(&*client)?,
 					block_import,
->>>>>>> f9e5a374
 					None,
 					Some(Box::new(finality_proof_import)),
 					client.clone(),
@@ -326,22 +269,15 @@
 	use std::sync::Arc;
 	use babe::CompatibleDigestItem;
 	use consensus_common::{Environment, Proposer, BlockImportParams, BlockOrigin, ForkChoiceStrategy};
-<<<<<<< HEAD
-	use node_primitives::{DigestItem, AuraPair};
-	use node_runtime::{BalancesCall, Call, CENTS, SECS_PER_BLOCK, UncheckedExtrinsic};
+	use node_runtime::{BalancesCall, Call, UncheckedExtrinsic};
 	use parity_codec::{Compact, Encode, Decode};
 	use primitives::{
 		crypto::Pair as CryptoPair, ed25519::Signature, blake2_256,
-=======
-	use node_primitives::DigestItem;
-	use node_runtime::{BalancesCall, Call, UncheckedExtrinsic};
-	use node_runtime::constants::{currency::CENTS, time::SECS_PER_BLOCK};
-	use parity_codec::{Encode, Decode};
-	use primitives::{
-		crypto::Pair as CryptoPair, blake2_256,
->>>>>>> f9e5a374
 		sr25519::Public as AddressPublic, H256,
 	};
+	use node_primitives::DigestItem;
+	use node_runtime::constants::{currency::CENTS, time::SECS_PER_BLOCK};
+	
 	use sr_primitives::{generic::{BlockId, Era, Digest}, traits::Block, OpaqueExtrinsic};
 	use timestamp;
 	use finality_tracker;
@@ -433,9 +369,6 @@
 			});
 
 			let mut digest = Digest::<H256>::default();
-<<<<<<< HEAD
-			digest.push(<DigestItem as CompatibleDigestItem<Signature>>::aura_pre_digest(slot_num));
-=======
 
 			// even though there's only one authority some slots might be empty,
 			// so we must keep trying the next slots until we can claim one.
@@ -456,7 +389,6 @@
 
 			digest.push(<DigestItem as CompatibleDigestItem>::babe_pre_digest(babe_pre_digest));
 
->>>>>>> f9e5a374
 			let proposer = proposer_factory.init(&parent_header).unwrap();
 			let new_block = futures03::executor::block_on(proposer.propose(
 				inherent_data,
@@ -470,11 +402,7 @@
 			// add it to a digest item.
 			let to_sign = pre_hash.encode();
 			let signature = alice.sign(&to_sign[..]);
-<<<<<<< HEAD
-			let item = <DigestItem as CompatibleDigestItem<Signature>>::aura_seal(
-=======
 			let item = <DigestItem as CompatibleDigestItem>::babe_seal(
->>>>>>> f9e5a374
 				signature,
 			);
 			slot_num += 1;
