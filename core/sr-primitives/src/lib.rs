--- conflicted
+++ resolved
@@ -52,11 +52,7 @@
 pub use generic::{DigestItem, Digest};
 
 /// Re-export this since it's part of the API of this crate.
-<<<<<<< HEAD
-pub use substrate_primitives::crypto::{key_types, KeyTypeId, AppKey, Kind, CryptoType};
-=======
-pub use primitives::crypto::{key_types, KeyTypeId};
->>>>>>> cfb99a6b
+pub use primitives::crypto::{key_types, KeyTypeId, AppKey, Kind, CryptoType};
 
 /// A message indicating an invalid signature in extrinsic.
 pub const BAD_SIGNATURE: &str = "bad signature in extrinsic";
