// Copyright 2019 Parity Technologies (UK) Ltd.
// This file is part of Substrate.

// Substrate is free software: you can redistribute it and/or modify
// it under the terms of the GNU General Public License as published by
// the Free Software Foundation, either version 3 of the License, or
// (at your option) any later version.

// Substrate is distributed in the hope that it will be useful,
// but WITHOUT ANY WARRANTY; without even the implied warranty of
// MERCHANTABILITY or FITNESS FOR A PARTICULAR PURPOSE.  See the
// GNU General Public License for more details.

// You should have received a copy of the GNU General Public License
// along with Substrate.  If not, see <http://www.gnu.org/licenses/>.

//! Slots functionality for Substrate.
//!
//! Some consensus algorithms have a concept of *slots*, which are intervals in
//! time during which certain events can and/or must occur.  This crate
//! provides generic functionality for slots.

<<<<<<< HEAD
=======
#![deny(warnings)]
#![forbid(unsafe_code, missing_docs)]

>>>>>>> f9e5a374
mod slots;
mod aux_schema;

pub use slots::{SignedDuration, SlotInfo};
use slots::Slots;
pub use aux_schema::{check_equivocation, MAX_SLOT_CAPACITY, PRUNING_BOUND};

use codec::{Decode, Encode};
use consensus_common::{SyncOracle, SelectChain};
use futures::{prelude::*, future::{self, Either}, task::Poll};
use inherents::{InherentData, InherentDataProviders};
use log::{debug, error, info, warn};
use runtime_primitives::generic::BlockId;
use runtime_primitives::traits::{ApiRef, Block as BlockT, ProvideRuntimeApi};
use std::{fmt::Debug, ops::Deref, panic, pin::Pin};

/// A worker that should be invoked at every new slot.
pub trait SlotWorker<B: BlockT> {
	/// The type of the future that will be returned when a new slot is
	/// triggered.
	type OnSlot: Future<Output = Result<(), consensus_common::Error>>;

	/// Called when a new slot is triggered.
	fn on_slot(&self, chain_head: B::Header, slot_info: SlotInfo) -> Self::OnSlot;
}

/// Slot compatible inherent data.
pub trait SlotCompatible {
	/// Extract timestamp and slot from inherent data.
	fn extract_timestamp_and_slot(
		&self,
		inherent: &InherentData,
	) -> Result<(u64, u64, std::time::Duration), consensus_common::Error>;

	/// Get the difference between chain time and local time.  Defaults to
	/// always returning zero.
	fn time_offset() -> SignedDuration { Default::default() }
}

/// Start a new slot worker.
///
/// Every time a new slot is triggered, `worker.on_slot` is called and the future it returns is
/// polled until completion, unless we are major syncing.
pub fn start_slot_worker<B, C, W, T, SO, SC>(
	slot_duration: SlotDuration<T>,
	client: C,
	worker: W,
	sync_oracle: SO,
	inherent_data_providers: InherentDataProviders,
	timestamp_extractor: SC,
) -> impl Future<Output = ()>
where
	B: BlockT,
	C: SelectChain<B> + Clone,
	W: SlotWorker<B>,
	W::OnSlot: Unpin,
	SO: SyncOracle + Send + Clone,
	SC: SlotCompatible + Unpin,
	T: SlotData + Clone,
{
	let SlotDuration(slot_duration) = slot_duration;

	// rather than use a timer interval, we schedule our waits ourselves
	let mut authorship = Slots::<SC>::new(
		slot_duration.slot_duration(),
		inherent_data_providers,
		timestamp_extractor,
	).inspect_err(|e| debug!(target: "slots", "Faulty timer: {:?}", e))
		.try_for_each(move |slot_info| {
			// only propose when we are not syncing.
			if sync_oracle.is_major_syncing() {
				debug!(target: "slots", "Skipping proposal slot due to sync.");
				return Either::Right(future::ready(Ok(())));
			}

			let slot_num = slot_info.number;
			let chain_head = match client.best_chain() {
				Ok(x) => x,
				Err(e) => {
					warn!(target: "slots", "Unable to author block in slot {}. \
					no best block header: {:?}", slot_num, e);
					return Either::Right(future::ready(Ok(())));
				}
			};

			Either::Left(worker.on_slot(chain_head, slot_info).map_err(
				|e| { warn!(target: "slots", "Encountered consensus error: {:?}", e); e }
			))
		});

	future::poll_fn(move |cx| {
		loop {
			match panic::catch_unwind(panic::AssertUnwindSafe(|| Future::poll(Pin::new(&mut authorship), cx))) {
				Ok(Poll::Ready(Ok(()))) =>
					warn!(target: "slots", "Slots stream has terminated unexpectedly."),
				Ok(Poll::Pending) => break Poll::Pending,
				Ok(Poll::Ready(Err(_err))) =>
					warn!(target: "slots", "Authorship task terminated unexpectedly. Restarting"),
				Err(e) => {
					if let Some(s) = e.downcast_ref::<&'static str>() {
						warn!(target: "slots", "Authorship task panicked at {:?}", s);
					}

					warn!(target: "slots", "Restarting authorship task");
				}
			}
		}
	})
}

/// A header which has been checked
pub enum CheckedHeader<H, S> {
	/// A header which has slot in the future. this is the full header (not stripped)
	/// and the slot in which it should be processed.
	Deferred(H, u64),
	/// A header which is fully checked, including signature. This is the pre-header
	/// accompanied by the seal components.
	///
	/// Includes the digest item that encoded the seal.
	Checked(H, S),
}

/// A type from which a slot duration can be obtained.
pub trait SlotData {
	/// Gets the slot duration.
	fn slot_duration(&self) -> u64;

	/// The static slot key
	const SLOT_KEY: &'static [u8];
}

impl SlotData for u64 {
	fn slot_duration(&self) -> u64 {
		*self
	}

	const SLOT_KEY: &'static [u8] = b"aura_slot_duration";
}

/// A slot duration. Create with `get_or_compute`.
// The internal member should stay private here.
#[derive(Clone, Copy, Debug, Encode, Decode, Hash, PartialOrd, Ord, PartialEq, Eq)]
pub struct SlotDuration<T>(T);

impl<T> Deref for SlotDuration<T> {
	type Target = T;
	fn deref(&self) -> &T {
		&self.0
	}
}

impl<T: SlotData + Clone> SlotData for SlotDuration<T> {
	/// Get the slot duration in milliseconds.
	fn slot_duration(&self) -> u64
		where T: SlotData,
	{
		self.0.slot_duration()
	}

	const SLOT_KEY: &'static [u8] = T::SLOT_KEY;
}

impl<T: Clone> SlotDuration<T> {
	/// Either fetch the slot duration from disk or compute it from the
	/// genesis state.
	///
	/// `slot_key` is marked as `'static`, as it should really be a
	/// compile-time constant.
	pub fn get_or_compute<B: BlockT, C, CB>(client: &C, cb: CB) -> ::client::error::Result<Self> where
		C: client::backend::AuxStore,
		C: ProvideRuntimeApi,
		CB: FnOnce(ApiRef<C::Api>, &BlockId<B>) -> ::client::error::Result<T>,
		T: SlotData + Encode + Decode + Debug,
	{
		match client.get_aux(T::SLOT_KEY)? {
			Some(v) => <T as codec::Decode>::decode(&mut &v[..])
				.map(SlotDuration)
				.ok_or_else(|| {
					::client::error::Error::Backend({
						error!(target: "slots", "slot duration kept in invalid format");
						format!("slot duration kept in invalid format")
					})
					.into()
				}),
			None => {
				use runtime_primitives::traits::Zero;
				let genesis_slot_duration =
					cb(client.runtime_api(), &BlockId::number(Zero::zero()))?;

				info!(
					"Loaded block-time = {:?} seconds from genesis on first-launch",
					genesis_slot_duration
				);

				genesis_slot_duration
					.using_encoded(|s| client.insert_aux(&[(T::SLOT_KEY, &s[..])], &[]))?;

				Ok(SlotDuration(genesis_slot_duration))
			}
		}
	}

	/// Returns slot data value.
	pub fn get(&self) -> T {
		self.0.clone()
	}
}<|MERGE_RESOLUTION|>--- conflicted
+++ resolved
@@ -20,12 +20,6 @@
 //! time during which certain events can and/or must occur.  This crate
 //! provides generic functionality for slots.
 
-<<<<<<< HEAD
-=======
-#![deny(warnings)]
-#![forbid(unsafe_code, missing_docs)]
-
->>>>>>> f9e5a374
 mod slots;
 mod aux_schema;
 
