--- conflicted
+++ resolved
@@ -19,12 +19,7 @@
 use state_machine::{CodeExecutor, Externalities};
 use crate::wasm_executor::WasmExecutor;
 use runtime_version::{NativeVersion, RuntimeVersion};
-<<<<<<< HEAD
-use std::{collections::HashMap, panic::UnwindSafe};
 use parity_scale_codec::{Decode, Encode};
-=======
-use parity_codec::{Decode, Encode};
->>>>>>> 713ba033
 use crate::RuntimeInfo;
 use primitives::{Blake2Hasher, NativeOrEncoded};
 use log::trace;
@@ -32,63 +27,7 @@
 use crate::RuntimesCache;
 
 thread_local! {
-<<<<<<< HEAD
-	static RUNTIMES_CACHE: RefCell<CacheType> = RefCell::new(HashMap::new());
-}
-
-/// fetch a runtime version from the cache or if there is no cached version yet, create
-/// the runtime version entry for `code`, determines whether `Compatibility::IsCompatible`
-/// can be used by comparing returned RuntimeVersion to `ref_version`
-fn fetch_cached_runtime_version<'a, E: Externalities<Blake2Hasher>>(
-	wasm_executor: &WasmExecutor,
-	cache: &'a mut RefMut<CacheType>,
-	ext: &mut E,
-	default_heap_pages: Option<u64>,
-) -> Result<(&'a WasmModuleInstanceRef, &'a Option<RuntimeVersion>)> {
-	let code_hash = match ext.original_storage_hash(well_known_keys::CODE) {
-		Some(code_hash) => code_hash,
-		None => return Err(Error::InvalidCode(vec![])),
-	};
-
-	let maybe_runtime_preproc = cache.borrow_mut().entry(code_hash.into())
-		.or_insert_with(|| {
-			let code = match ext.original_storage(well_known_keys::CODE) {
-				Some(code) => code,
-				None => return RuntimePreproc::InvalidCode,
-			};
-			let heap_pages = ext.storage(well_known_keys::HEAP_PAGES)
-				.and_then(|pages| u64::decode(&mut &pages[..]).ok())
-				.or(default_heap_pages)
-				.unwrap_or(DEFAULT_HEAP_PAGES);
-			match WasmModule::from_buffer(code)
-				.map_err(|_| Error::InvalidCode(vec![]))
-				.and_then(|module| wasm_executor.prepare_module(ext, heap_pages as usize, &module))
-			{
-				Ok(module) => {
-					let version = wasm_executor.call_in_wasm_module(ext, &module, "Core_version", &[])
-						.ok()
-						.and_then(|v| RuntimeVersion::decode(&mut v.as_slice()).ok());
-					RuntimePreproc::ValidCode(module, version)
-				}
-				Err(e) => {
-					trace!(target: "executor", "Invalid code presented to executor ({:?})", e);
-					RuntimePreproc::InvalidCode
-				}
-			}
-		});
-
-	match maybe_runtime_preproc {
-		RuntimePreproc::InvalidCode => {
-			let code = ext.original_storage(well_known_keys::CODE).unwrap_or(vec![]);
-			Err(Error::InvalidCode(code))
-		},
-		RuntimePreproc::ValidCode(m, v) => {
-			Ok((m, v))
-		}
-	}
-=======
 	static RUNTIMES_CACHE: RefCell<RuntimesCache> = RefCell::new(RuntimesCache::new());
->>>>>>> 713ba033
 }
 
 fn safe_call<F, U>(f: F) -> Result<U>
