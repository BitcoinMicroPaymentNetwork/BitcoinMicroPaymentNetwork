// Copyright 2019 Parity Technologies (UK) Ltd.
// This file is part of Substrate.

// Substrate is free software: you can redistribute it and/or modify
// it under the terms of the GNU General Public License as published by
// the Free Software Foundation, either version 3 of the License, or
// (at your option) any later version.

// Substrate is distributed in the hope that it will be useful,
// but WITHOUT ANY WARRANTY; without even the implied warranty of
// MERCHANTABILITY or FITNESS FOR A PARTICULAR PURPOSE.  See the
// GNU General Public License for more details.

// You should have received a copy of the GNU General Public License
// along with Substrate.  If not, see <http://www.gnu.org/licenses/>.

//! Schema for stuff in the aux-db.

use std::fmt::Debug;
use std::sync::Arc;
use std::collections::VecDeque;
use std::iter::FromIterator;
use parity_codec::{Encode, Decode};
use client::backend::AuxStore;
use client::error::{Result as ClientResult, Error as ClientError};
use fork_tree::ForkTree;
use grandpa::{round::State as RoundState, HistoricalVotes};
use runtime_primitives::traits::{Block as BlockT, NumberFor};
use log::{info, warn};
use substrate_telemetry::{telemetry, CONSENSUS_INFO};
use fg_primitives::AuthorityId;

use crate::authorities::{AuthoritySet, SharedAuthoritySet, PendingChange, DelayKind};
use crate::consensus_changes::{SharedConsensusChanges, ConsensusChanges};
use crate::environment::{CompletedRound, CompletedRounds, HasVoted, SharedVoterSetState, VoterSetState};
use crate::{NewAuthoritySet, SignedMessage};

const VERSION_KEY: &[u8] = b"grandpa_schema_version";
const SET_STATE_KEY: &[u8] = b"grandpa_completed_round";
const AUTHORITY_SET_KEY: &[u8] = b"grandpa_voters";
const CONSENSUS_CHANGES_KEY: &[u8] = b"grandpa_consensus_changes";

const CURRENT_VERSION: u32 = 3;

/// Data about a completed round.
#[derive(Debug, Clone, Decode, Encode, PartialEq)]
pub struct V2CompletedRound<Block: BlockT> {
	/// The round number.
	pub number: u64,
	/// The round state (prevote ghost, estimate, finalized, etc.)
	pub state: RoundState<Block::Hash, NumberFor<Block>>,
	/// The target block base used for voting in the round.
	pub base: (Block::Hash, NumberFor<Block>),
	/// All the votes observed in the round.
	pub votes: Vec<SignedMessage<Block>>,
}

// Data about last completed rounds.
#[derive(Debug, Clone, PartialEq)]
pub struct V2CompletedRounds<Block: BlockT> {
	pub inner: VecDeque<V2CompletedRound<Block>>,
}

impl<Block: BlockT> Encode for V2CompletedRounds<Block> {
	fn encode(&self) -> Vec<u8> {
		Vec::from_iter(&self.inner).encode()
	}
}

impl<Block: BlockT> Decode for V2CompletedRounds<Block> {
	fn decode<I: parity_codec::Input>(value: &mut I) -> Option<Self> {
		Vec::<V2CompletedRound<Block>>::decode(value)
			.map(|completed_rounds| V2CompletedRounds {
				inner: completed_rounds.into(),
			})
	}
}

// The state of the current voter set.
#[derive(Debug, Decode, Encode, PartialEq)]
pub enum V2VoterSetState<Block: BlockT> {
	/// The voter is live, i.e. participating in rounds.
	Live {
		/// The previously completed rounds.
		completed_rounds: V2CompletedRounds<Block>,
		/// Vote status for the current round.
		current_round: HasVoted<Block>,
	},
	/// The voter is paused, i.e. not casting or importing any votes.
	Paused {
		/// The previously completed rounds.
		completed_rounds: V2CompletedRounds<Block>,
	},
}

/// The voter set state.
#[derive(Debug, Clone, Encode, Decode)]
#[cfg_attr(test, derive(PartialEq))]
pub enum V1VoterSetState<H, N> {
	/// The voter set state, currently paused.
	Paused(u64, RoundState<H, N>),
	/// The voter set state, currently live.
	Live(u64, RoundState<H, N>),
}

type V0VoterSetState<H, N> = (u64, RoundState<H, N>);

#[derive(Debug, Clone, Encode, Decode, PartialEq)]
struct V0PendingChange<H, N> {
	next_authorities: Vec<(AuthorityId, u64)>,
	delay: N,
	canon_height: N,
	canon_hash: H,
}

#[derive(Debug, Clone, Encode, Decode, PartialEq)]
struct V0AuthoritySet<H, N> {
	current_authorities: Vec<(AuthorityId, u64)>,
	set_id: u64,
	pending_changes: Vec<V0PendingChange<H, N>>,
}

impl<H, N> Into<AuthoritySet<H, N>> for V0AuthoritySet<H, N>
where H: Clone + Debug + PartialEq,
	  N: Clone + Debug + Ord,
{
	fn into(self) -> AuthoritySet<H, N> {
		let mut pending_standard_changes = ForkTree::new();

		for old_change in self.pending_changes {
			let new_change = PendingChange {
				next_authorities: old_change.next_authorities,
				delay: old_change.delay,
				canon_height: old_change.canon_height,
				canon_hash: old_change.canon_hash,
				delay_kind: DelayKind::Finalized,
			};

			if let Err(err) = pending_standard_changes.import::<_, ClientError>(
				new_change.canon_hash.clone(),
				new_change.canon_height.clone(),
				new_change,
				// previously we only supported at most one pending change per fork
				&|_, _| Ok(false),
			) {
				warn!(target: "afg", "Error migrating pending authority set change: {:?}.", err);
				warn!(target: "afg", "Node is in a potentially inconsistent state.");
			}
		}

		AuthoritySet {
			current_authorities: self.current_authorities,
			set_id: self.set_id,
			pending_forced_changes: Vec::new(),
			pending_standard_changes
		}
	}
}

pub(crate) fn load_decode<B: AuxStore, T: Decode>(backend: &B, key: &[u8]) -> ClientResult<Option<T>> {
	match backend.get_aux(key)? {
		None => Ok(None),
		Some(t) => T::decode(&mut &t[..])
			.ok_or_else(
				|| ClientError::Backend(format!("GRANDPA DB is corrupted.")),
			)
			.map(Some)
	}
}

/// Persistent data kept between runs.
pub(crate) struct PersistentData<Block: BlockT> {
	pub(crate) authority_set: SharedAuthoritySet<Block::Hash, NumberFor<Block>>,
	pub(crate) consensus_changes: SharedConsensusChanges<Block::Hash, NumberFor<Block>>,
	pub(crate) set_state: SharedVoterSetState<Block>,
}

fn make_voter_set_state_live<Block: BlockT>(
	number: u64,
	state: RoundState<Block::Hash, NumberFor<Block>>,
	base: (Block::Hash, NumberFor<Block>),
) -> VoterSetState<Block> {
	VoterSetState::Live {
		completed_rounds: CompletedRounds::new(CompletedRound {
			number,
			state,
			votes: HistoricalVotes::new(),
			base,
		}),
		current_round: HasVoted::No,
	}
}

fn migrate_from_version0<Block: BlockT, B, G>(
	backend: &B,
	genesis_round: &G,
) -> ClientResult<Option<(
	AuthoritySet<Block::Hash, NumberFor<Block>>,
	VoterSetState<Block>,
)>> where B: AuxStore,
		  G: Fn() -> RoundState<Block::Hash, NumberFor<Block>>,
{
	CURRENT_VERSION.using_encoded(|s|
		backend.insert_aux(&[(VERSION_KEY, s)], &[])
	)?;

	if let Some(old_set) = load_decode::<_, V0AuthoritySet<Block::Hash, NumberFor<Block>>>(
		backend,
		AUTHORITY_SET_KEY,
	)? {
		let new_set: AuthoritySet<Block::Hash, NumberFor<Block>> = old_set.into();
		backend.insert_aux(&[(AUTHORITY_SET_KEY, new_set.encode().as_slice())], &[])?;

		let (last_round_number, last_round_state) = match load_decode::<_, V0VoterSetState<Block::Hash, NumberFor<Block>>>(
			backend,
			SET_STATE_KEY,
		)? {
			Some((number, state)) => (number, state),
			None => (0, genesis_round()),
		};

		let set_id = new_set.current().0;

		let base = last_round_state.prevote_ghost
			.expect("state is for completed round; completed rounds must have a prevote ghost; qed.");

<<<<<<< HEAD
		let set_state = make_voter_set_state_live(last_round_number, last_round_state, base);
=======
		let set_state = VoterSetState::Live {
			completed_rounds: CompletedRounds::new(
				CompletedRound {
					number: last_round_number,
					state: last_round_state,
					votes: Vec::new(),
					base,
				},
				set_id,
				&new_set,
			),
			current_round: HasVoted::No,
		};

>>>>>>> 7f611076
		backend.insert_aux(&[(SET_STATE_KEY, set_state.encode().as_slice())], &[])?;

		return Ok(Some((new_set, set_state)));
	}

	Ok(None)
}

fn migrate_from_version1<Block: BlockT, B, G>(
	backend: &B,
	genesis_round: &G,
) -> ClientResult<Option<(
	AuthoritySet<Block::Hash, NumberFor<Block>>,
	VoterSetState<Block>,
)>> where B: AuxStore,
		  G: Fn() -> RoundState<Block::Hash, NumberFor<Block>>,
{
	CURRENT_VERSION.using_encoded(|s|
		backend.insert_aux(&[(VERSION_KEY, s)], &[])
	)?;

	if let Some(set) = load_decode::<_, AuthoritySet<Block::Hash, NumberFor<Block>>>(
		backend,
		AUTHORITY_SET_KEY,
	)? {
		let set_id = set.current().0;

		let completed_rounds = |number, state, base| CompletedRounds::new(
			CompletedRound {
				number,
				state,
				votes: Vec::new(),
				base,
			},
			set_id,
			&set,
		);

		let set_state = match load_decode::<_, V1VoterSetState<Block::Hash, NumberFor<Block>>>(
			backend,
			SET_STATE_KEY,
		)? {
			Some(V1VoterSetState::Paused(last_round_number, set_state)) => {
				let base = set_state.prevote_ghost
					.expect("state is for completed round; completed rounds must have a prevote ghost; qed.");

				VoterSetState::Paused {
<<<<<<< HEAD
					completed_rounds: CompletedRounds::new(CompletedRound {
						number: last_round_number,
						state: set_state,
						votes: HistoricalVotes::new(),
						base,
					}),
=======
					completed_rounds: completed_rounds(last_round_number, set_state, base),
>>>>>>> 7f611076
				}
			},
			Some(V1VoterSetState::Live(last_round_number, set_state)) => {
				let base = set_state.prevote_ghost
					.expect("state is for completed round; completed rounds must have a prevote ghost; qed.");
<<<<<<< HEAD
				make_voter_set_state_live(last_round_number, set_state, base)
=======

				VoterSetState::Live {
					completed_rounds: completed_rounds(last_round_number, set_state, base),
					current_round: HasVoted::No,
				}
>>>>>>> 7f611076
			},
			None => {
				let set_state = genesis_round();
				let base = set_state.prevote_ghost
					.expect("state is for completed round; completed rounds must have a prevote ghost; qed.");
				make_voter_set_state_live(0, set_state, base)
			},
		};

<<<<<<< HEAD
		backend.insert_aux(&[(SET_STATE_KEY, set_state.encode().as_slice())], &[])?;

		return Ok(Some((set, set_state)));
	}

	Ok(None)
}

fn voter_set_state_from_v2<Block: BlockT>(voter_set_state_v2: V2VoterSetState<Block>) -> VoterSetState<Block> {
	let transform = |completed_rounds: V2CompletedRounds<Block>| {
		CompletedRounds::new_with_rounds(completed_rounds.inner.into_iter().map(
				| V2CompletedRound { number, state, base, votes } | {
					CompletedRound {
						number,
						state,
						base,
						votes: HistoricalVotes::new_with(votes, None, None),
					}
=======
				VoterSetState::Live {
					completed_rounds: completed_rounds(0, set_state, base),
					current_round: HasVoted::No,
>>>>>>> 7f611076
				}
			).collect::<VecDeque<CompletedRound<Block>>>()
		)
	};
	match voter_set_state_v2 {
		V2VoterSetState::Paused { completed_rounds } => {
			VoterSetState::Paused {
				completed_rounds: transform(completed_rounds)
			}
		},
		V2VoterSetState::Live { completed_rounds, current_round } => {
			VoterSetState::Live {
				completed_rounds: transform(completed_rounds),
				current_round,
			}
		},
	}
}

fn migrate_from_version2<Block: BlockT, B, G>(
	backend: &B,
	genesis_round: &G,
) -> ClientResult<Option<(
	AuthoritySet<Block::Hash, NumberFor<Block>>,
	VoterSetState<Block>,
)>> where B: AuxStore,
		  G: Fn() -> RoundState<Block::Hash, NumberFor<Block>>,
{
	CURRENT_VERSION.using_encoded(|s|
		backend.insert_aux(&[(VERSION_KEY, s)], &[])
	)?;

	if let Some(set) = load_decode::<_, AuthoritySet<Block::Hash, NumberFor<Block>>>(
		backend,
		AUTHORITY_SET_KEY,
	)? {
		let set_state = match load_decode::<_, V2VoterSetState<Block>>(
			backend,
			SET_STATE_KEY,
		)? {
			Some(voter_set_state_v2) => voter_set_state_from_v2(voter_set_state_v2),
			None => {
				let set_state = genesis_round();
				let base = set_state.prevote_ghost
					.expect("state is for completed round; completed rounds must have a prevote ghost; qed.");
				make_voter_set_state_live(0, set_state, base)
			},
		};

		backend.insert_aux(&[(SET_STATE_KEY, set_state.encode().as_slice())], &[])?;

		return Ok(Some((set, set_state)));
	}

	Ok(None)
}

/// Load or initialize persistent data from backend.
pub(crate) fn load_persistent<Block: BlockT, B, G>(
	backend: &B,
	genesis_hash: Block::Hash,
	genesis_number: NumberFor<Block>,
	genesis_authorities: G,
)
	-> ClientResult<PersistentData<Block>>
	where
		B: AuxStore,
		G: FnOnce() -> ClientResult<Vec<(AuthorityId, u64)>>,
{
	let version: Option<u32> = load_decode(backend, VERSION_KEY)?;
	let consensus_changes = load_decode(backend, CONSENSUS_CHANGES_KEY)?
		.unwrap_or_else(ConsensusChanges::<Block::Hash, NumberFor<Block>>::empty);

	let make_genesis_round = move || RoundState::genesis((genesis_hash, genesis_number));

	match version {
		None => {
			if let Some((new_set, set_state)) = migrate_from_version0::<Block, _, _>(backend, &make_genesis_round)? {
				return Ok(PersistentData {
					authority_set: new_set.into(),
					consensus_changes: Arc::new(consensus_changes.into()),
					set_state: set_state.into(),
				});
			}
		},
		Some(1) => {
			if let Some((new_set, set_state)) = migrate_from_version1::<Block, _, _>(backend, &make_genesis_round)? {
				return Ok(PersistentData {
					authority_set: new_set.into(),
					consensus_changes: Arc::new(consensus_changes.into()),
					set_state: set_state.into(),
				});
			}
		},
		Some(2) => {
			if let Some((new_set, set_state)) = migrate_from_version2::<Block, _, _>(backend, &make_genesis_round)? {
				return Ok(PersistentData {
					authority_set: new_set.into(),
					consensus_changes: Arc::new(consensus_changes.into()),
					set_state: set_state.into(),
				});
			}
		},
		Some(3) => {
			if let Some(set) = load_decode::<_, AuthoritySet<Block::Hash, NumberFor<Block>>>(
				backend,
				AUTHORITY_SET_KEY,
			)? {
				let set_state = match load_decode::<_, VoterSetState<Block>>(
					backend,
					SET_STATE_KEY,
				)? {
					Some(state) => state,
					None => {
						let state = make_genesis_round();
						let base = state.prevote_ghost
							.expect("state is for completed round; completed rounds must have a prevote ghost; qed.");

						VoterSetState::Live {
<<<<<<< HEAD
							completed_rounds: CompletedRounds::new(CompletedRound {
								number: 0,
								votes: HistoricalVotes::new(),
								base,
								state,
							}),
=======
							completed_rounds: CompletedRounds::new(
								CompletedRound {
									number: 0,
									votes: Vec::new(),
									base,
									state,
								},
								set.current().0,
								&set,
							),
>>>>>>> 7f611076
							current_round: HasVoted::No,
						}
					}
				};

				return Ok(PersistentData {
					authority_set: set.into(),
					consensus_changes: Arc::new(consensus_changes.into()),
					set_state: set_state.into(),
				});
			}
		},
		Some(other) => return Err(ClientError::Backend(
			format!("Unsupported GRANDPA DB version: {:?}", other)
		).into()),
	}

	// genesis.
	info!(target: "afg", "Loading GRANDPA authority set \
		from genesis on what appears to be first startup.");

	let genesis_authorities = genesis_authorities()?;
	let genesis_set = AuthoritySet::genesis(genesis_authorities.clone());
	let state = make_genesis_round();
	let base = state.prevote_ghost
		.expect("state is for completed round; completed rounds must have a prevote ghost; qed.");

	let genesis_state = VoterSetState::Live {
<<<<<<< HEAD
		completed_rounds: CompletedRounds::new(CompletedRound {
			number: 0,
			votes: HistoricalVotes::new(),
			state,
			base,
		}),
=======
		completed_rounds: CompletedRounds::new(
			CompletedRound {
				number: 0,
				votes: Vec::new(),
				state,
				base,
			},
			0,
			&genesis_set,
		),
>>>>>>> 7f611076
		current_round: HasVoted::No,
	};
	backend.insert_aux(
		&[
			(AUTHORITY_SET_KEY, genesis_set.encode().as_slice()),
			(SET_STATE_KEY, genesis_state.encode().as_slice()),
		],
		&[],
	)?;

	Ok(PersistentData {
		authority_set: genesis_set.into(),
		set_state: genesis_state.into(),
		consensus_changes: Arc::new(consensus_changes.into()),
	})
}

/// Update the authority set on disk after a change.
///
/// If there has just been a handoff, pass a `new_set` parameter that describes the
/// handoff. `set` in all cases should reflect the current authority set, with all
/// changes and handoffs applied.
pub(crate) fn update_authority_set<Block: BlockT, F, R>(
	set: &AuthoritySet<Block::Hash, NumberFor<Block>>,
	new_set: Option<&NewAuthoritySet<Block::Hash, NumberFor<Block>>>,
	write_aux: F
) -> R where
	F: FnOnce(&[(&'static [u8], &[u8])]) -> R,
{
	// write new authority set state to disk.
	let encoded_set = set.encode();

	if let Some(new_set) = new_set {
		telemetry!(CONSENSUS_INFO; "afg.authority_set";
			"hash" => ?new_set.canon_hash,
			"number" => ?new_set.canon_number,
			"authority_set_id" => ?new_set.set_id,
			"authorities" => {
				let authorities: Vec<String> =
					new_set.authorities.iter().map(|(id, _)| format!("{}", id)).collect();
				format!("{:?}", authorities)
			}
		);

		// we also overwrite the "last completed round" entry with a blank slate
		// because from the perspective of the finality gadget, the chain has
		// reset.
		let round_state = RoundState::genesis((
			new_set.canon_hash.clone(),
			new_set.canon_number.clone(),
		));
		let set_state = VoterSetState::<Block>::Live {
<<<<<<< HEAD
			completed_rounds: CompletedRounds::new(CompletedRound {
				number: 0,
				state: round_state,
				votes: HistoricalVotes::new(),
				base: (new_set.canon_hash, new_set.canon_number),
			}),
=======
			completed_rounds: CompletedRounds::new(
				CompletedRound {
					number: 0,
					state: round_state,
					votes: Vec::new(),
					base: (new_set.canon_hash, new_set.canon_number),
				},
				new_set.set_id,
				&set,
			),
>>>>>>> 7f611076
			current_round: HasVoted::No,
		};
		let encoded = set_state.encode();

		write_aux(&[
			(AUTHORITY_SET_KEY, &encoded_set[..]),
			(SET_STATE_KEY, &encoded[..]),
		])
	} else {
		write_aux(&[(AUTHORITY_SET_KEY, &encoded_set[..])])
	}
}

/// Write voter set state.
pub(crate) fn write_voter_set_state<Block: BlockT, B: AuxStore>(
	backend: &B,
	state: &VoterSetState<Block>,
) -> ClientResult<()> {
	backend.insert_aux(
		&[(SET_STATE_KEY, state.encode().as_slice())],
		&[]
	)
}

/// Update the consensus changes.
pub(crate) fn update_consensus_changes<H, N, F, R>(
	set: &ConsensusChanges<H, N>,
	write_aux: F
) -> R where
	H: Encode + Clone,
	N: Encode + Clone,
	F: FnOnce(&[(&'static [u8], &[u8])]) -> R,
{
	write_aux(&[(CONSENSUS_CHANGES_KEY, set.encode().as_slice())])
}

#[cfg(test)]
pub(crate) fn load_authorities<B: AuxStore, H: Decode, N: Decode>(backend: &B)
	-> Option<AuthoritySet<H, N>> {
	load_decode::<_, AuthoritySet<H, N>>(backend, AUTHORITY_SET_KEY)
		.expect("backend error")
}

#[cfg(test)]
mod test {
	use substrate_primitives::{H256, ed25519::Signature};
	use crate::{Prevote, SignedMessage, environment::Vote};
	use grandpa::Message;
	use test_client;
	use super::*;

	#[test]
	fn load_decode_from_v0_migrates_data_format() {
		let client = test_client::new();

		let authorities = vec![(AuthorityId::default(), 100)];
		let set_id = 3;
		let round_number: u64 = 42;
		let round_state = RoundState::<H256, u64> {
			prevote_ghost: Some((H256::random(), 32)),
			finalized: None,
			estimate: None,
			completable: false,
		};

		{
			let authority_set = V0AuthoritySet::<H256, u64> {
				current_authorities: authorities.clone(),
				pending_changes: Vec::new(),
				set_id,
			};

			let voter_set_state = (round_number, round_state.clone());

			client.insert_aux(
				&[
					(AUTHORITY_SET_KEY, authority_set.encode().as_slice()),
					(SET_STATE_KEY, voter_set_state.encode().as_slice()),
				],
				&[],
			).unwrap();
		}

		assert_eq!(
			load_decode::<_, u32>(&client, VERSION_KEY).unwrap(),
			None,
		);

		// should perform the migration
		load_persistent::<test_client::runtime::Block, _, _>(
			&client,
			H256::random(),
			0,
			|| unreachable!(),
		).unwrap();

		assert_eq!(
			load_decode::<_, u32>(&client, VERSION_KEY).unwrap(),
			Some(3),
		);

		let PersistentData { authority_set, set_state, .. } = load_persistent::<test_client::runtime::Block, _, _>(
			&client,
			H256::random(),
			0,
			|| unreachable!(),
		).unwrap();

		assert_eq!(
			*authority_set.inner().read(),
			AuthoritySet {
				current_authorities: authorities.clone(),
				pending_standard_changes: ForkTree::new(),
				pending_forced_changes: Vec::new(),
				set_id,
			},
		);

		assert_eq!(
			&*set_state.read(),
			&VoterSetState::Live {
<<<<<<< HEAD
				completed_rounds: CompletedRounds::new(CompletedRound {
					number: round_number,
					state: round_state.clone(),
					base: round_state.prevote_ghost.unwrap(),
					votes: HistoricalVotes::new(),
				}),
=======
				completed_rounds: CompletedRounds::new(
					CompletedRound {
						number: round_number,
						state: round_state.clone(),
						base: round_state.prevote_ghost.unwrap(),
						votes: vec![],
					},
					set_id,
					&*authority_set.inner().read(),
				),
>>>>>>> 7f611076
				current_round: HasVoted::No,
			},
		);
	}

	#[test]
	fn load_decode_from_v1_migrates_data_format() {
		let client = test_client::new();

		let authorities = vec![(AuthorityId::default(), 100)];
		let set_id = 3;
		let round_number: u64 = 42;
		let round_state = RoundState::<H256, u64> {
			prevote_ghost: Some((H256::random(), 32)),
			finalized: None,
			estimate: None,
			completable: false,
		};

		{
			let authority_set = AuthoritySet::<H256, u64> {
				current_authorities: authorities.clone(),
				pending_standard_changes: ForkTree::new(),
				pending_forced_changes: Vec::new(),
				set_id,
			};

			let voter_set_state = V1VoterSetState::Live(round_number, round_state.clone());

			client.insert_aux(
				&[
					(AUTHORITY_SET_KEY, authority_set.encode().as_slice()),
					(SET_STATE_KEY, voter_set_state.encode().as_slice()),
					(VERSION_KEY, 1u32.encode().as_slice()),
				],
				&[],
			).unwrap();
		}

		assert_eq!(
			load_decode::<_, u32>(&client, VERSION_KEY).unwrap(),
			Some(1),
		);

		// should perform the migration
		load_persistent::<test_client::runtime::Block, _, _>(
			&client,
			H256::random(),
			0,
			|| unreachable!(),
		).unwrap();

		assert_eq!(
			load_decode::<_, u32>(&client, VERSION_KEY).unwrap(),
			Some(3),
		);

		let PersistentData { authority_set, set_state, .. } = load_persistent::<test_client::runtime::Block, _, _>(
			&client,
			H256::random(),
			0,
			|| unreachable!(),
		).unwrap();

		assert_eq!(
			*authority_set.inner().read(),
			AuthoritySet {
				current_authorities: authorities.clone(),
				pending_standard_changes: ForkTree::new(),
				pending_forced_changes: Vec::new(),
				set_id,
			},
		);

		assert_eq!(
			&*set_state.read(),
			&VoterSetState::Live {
<<<<<<< HEAD
				completed_rounds: CompletedRounds::new(CompletedRound {
					number: round_number,
					state: round_state.clone(),
					base: round_state.prevote_ghost.unwrap(),
					votes: HistoricalVotes::new(),
				}),
=======
				completed_rounds: CompletedRounds::new(
					CompletedRound {
						number: round_number,
						state: round_state.clone(),
						base: round_state.prevote_ghost.unwrap(),
						votes: vec![],
					},
					set_id,
					&*authority_set.inner().read(),
				),
>>>>>>> 7f611076
				current_round: HasVoted::No,
			},
		);
	}

	#[test]
	fn load_decode_from_v2_migrates_data_format() {
		let client = test_client::new();

		let authorities = vec![(AuthorityId::default(), 100)];
		let set_id = 3;
		let round_number: u64 = 42;
		let h = H256::random();
		let n = 32;

		let round_state = RoundState::<H256, u64> {
			prevote_ghost: Some((h.clone(), n.clone())),
			finalized: None,
			estimate: None,
			completable: false,
		};

		let prevote = Prevote::<test_client::runtime::Block>::new(h.clone(), n.clone());

		let sig_msg = SignedMessage::<test_client::runtime::Block> {
			message: Message::Prevote(prevote.clone()),
			signature: Signature::default(),
			id: AuthorityId::default(),
		};

		let vote = Vote::Prevote(None, prevote);

		{
			let current_round = HasVoted::Yes(AuthorityId::default(), vote.clone());

			let authority_set = AuthoritySet::<H256, u64> {
				current_authorities: authorities.clone(),
				pending_standard_changes: ForkTree::new(),
				pending_forced_changes: Vec::new(),
				set_id,
			};

			let mut rounds = VecDeque::new();

			let mut signed_messages = Vec::new();
			signed_messages.push(sig_msg.clone());

			let round = V2CompletedRound::<test_client::runtime::Block> {
				number: round_number,
				state: round_state.clone(),
				base: round_state.prevote_ghost.expect("Because I added the ghost; qed"),
				votes: signed_messages,
			};
			rounds.push_back(round);

			let completed_rounds = V2CompletedRounds {
				inner: rounds
			};

			let voter_set_state = V2VoterSetState::Live {
				completed_rounds,
				current_round,
			};

			client.insert_aux(
				&[
					(AUTHORITY_SET_KEY, authority_set.encode().as_slice()),
					(SET_STATE_KEY, voter_set_state.encode().as_slice()),
					(VERSION_KEY, 2u32.encode().as_slice()),
				],
				&[],
			).unwrap();
		}

		assert_eq!(
			load_decode::<_, u32>(&client, VERSION_KEY).unwrap(),
			Some(2),
		);

		// should perform the migration
		load_persistent::<test_client::runtime::Block, _, _>(
			&client,
			H256::random(),
			0,
			|| unreachable!(),
		).unwrap();

		assert_eq!(
			load_decode::<_, u32>(&client, VERSION_KEY).unwrap(),
			Some(3),
		);

		let PersistentData { authority_set, set_state, .. } = load_persistent::<test_client::runtime::Block, _, _>(
			&client,
			H256::random(),
			0,
			|| unreachable!(),
		).unwrap();

		assert_eq!(
			*authority_set.inner().read(),
			AuthoritySet {
				current_authorities: authorities,
				pending_standard_changes: ForkTree::new(),
				pending_forced_changes: Vec::new(),
				set_id,
			},
		);

		assert_eq!(
			&*set_state.read(),
			&VoterSetState::Live {
				completed_rounds: CompletedRounds::new(CompletedRound {
					number: round_number,
					state: round_state.clone(),
					base: round_state.prevote_ghost.expect("Because I added the ghost; qed"),
					votes: HistoricalVotes::new_with(vec![sig_msg], None, None),
				}),
				current_round: HasVoted::Yes(AuthorityId::default(), vote),
			},
		);
	}
}<|MERGE_RESOLUTION|>--- conflicted
+++ resolved
@@ -224,9 +224,6 @@
 		let base = last_round_state.prevote_ghost
 			.expect("state is for completed round; completed rounds must have a prevote ghost; qed.");
 
-<<<<<<< HEAD
-		let set_state = make_voter_set_state_live(last_round_number, last_round_state, base);
-=======
 		let set_state = VoterSetState::Live {
 			completed_rounds: CompletedRounds::new(
 				CompletedRound {
@@ -241,7 +238,6 @@
 			current_round: HasVoted::No,
 		};
 
->>>>>>> 7f611076
 		backend.insert_aux(&[(SET_STATE_KEY, set_state.encode().as_slice())], &[])?;
 
 		return Ok(Some((new_set, set_state)));
@@ -289,30 +285,17 @@
 					.expect("state is for completed round; completed rounds must have a prevote ghost; qed.");
 
 				VoterSetState::Paused {
-<<<<<<< HEAD
-					completed_rounds: CompletedRounds::new(CompletedRound {
-						number: last_round_number,
-						state: set_state,
-						votes: HistoricalVotes::new(),
-						base,
-					}),
-=======
 					completed_rounds: completed_rounds(last_round_number, set_state, base),
->>>>>>> 7f611076
 				}
 			},
 			Some(V1VoterSetState::Live(last_round_number, set_state)) => {
 				let base = set_state.prevote_ghost
 					.expect("state is for completed round; completed rounds must have a prevote ghost; qed.");
-<<<<<<< HEAD
-				make_voter_set_state_live(last_round_number, set_state, base)
-=======
 
 				VoterSetState::Live {
 					completed_rounds: completed_rounds(last_round_number, set_state, base),
 					current_round: HasVoted::No,
 				}
->>>>>>> 7f611076
 			},
 			None => {
 				let set_state = genesis_round();
@@ -322,30 +305,9 @@
 			},
 		};
 
-<<<<<<< HEAD
-		backend.insert_aux(&[(SET_STATE_KEY, set_state.encode().as_slice())], &[])?;
-
-		return Ok(Some((set, set_state)));
-	}
-
-	Ok(None)
-}
-
-fn voter_set_state_from_v2<Block: BlockT>(voter_set_state_v2: V2VoterSetState<Block>) -> VoterSetState<Block> {
-	let transform = |completed_rounds: V2CompletedRounds<Block>| {
-		CompletedRounds::new_with_rounds(completed_rounds.inner.into_iter().map(
-				| V2CompletedRound { number, state, base, votes } | {
-					CompletedRound {
-						number,
-						state,
-						base,
-						votes: HistoricalVotes::new_with(votes, None, None),
-					}
-=======
 				VoterSetState::Live {
 					completed_rounds: completed_rounds(0, set_state, base),
 					current_round: HasVoted::No,
->>>>>>> 7f611076
 				}
 			).collect::<VecDeque<CompletedRound<Block>>>()
 		)
@@ -465,14 +427,6 @@
 							.expect("state is for completed round; completed rounds must have a prevote ghost; qed.");
 
 						VoterSetState::Live {
-<<<<<<< HEAD
-							completed_rounds: CompletedRounds::new(CompletedRound {
-								number: 0,
-								votes: HistoricalVotes::new(),
-								base,
-								state,
-							}),
-=======
 							completed_rounds: CompletedRounds::new(
 								CompletedRound {
 									number: 0,
@@ -483,7 +437,6 @@
 								set.current().0,
 								&set,
 							),
->>>>>>> 7f611076
 							current_round: HasVoted::No,
 						}
 					}
@@ -512,14 +465,6 @@
 		.expect("state is for completed round; completed rounds must have a prevote ghost; qed.");
 
 	let genesis_state = VoterSetState::Live {
-<<<<<<< HEAD
-		completed_rounds: CompletedRounds::new(CompletedRound {
-			number: 0,
-			votes: HistoricalVotes::new(),
-			state,
-			base,
-		}),
-=======
 		completed_rounds: CompletedRounds::new(
 			CompletedRound {
 				number: 0,
@@ -530,7 +475,6 @@
 			0,
 			&genesis_set,
 		),
->>>>>>> 7f611076
 		current_round: HasVoted::No,
 	};
 	backend.insert_aux(
@@ -583,25 +527,16 @@
 			new_set.canon_number.clone(),
 		));
 		let set_state = VoterSetState::<Block>::Live {
-<<<<<<< HEAD
-			completed_rounds: CompletedRounds::new(CompletedRound {
-				number: 0,
-				state: round_state,
-				votes: HistoricalVotes::new(),
-				base: (new_set.canon_hash, new_set.canon_number),
-			}),
-=======
 			completed_rounds: CompletedRounds::new(
 				CompletedRound {
 					number: 0,
 					state: round_state,
-					votes: Vec::new(),
+					votes: HistoricalVotes::new(),
 					base: (new_set.canon_hash, new_set.canon_number),
 				},
 				new_set.set_id,
 				&set,
 			),
->>>>>>> 7f611076
 			current_round: HasVoted::No,
 		};
 		let encoded = set_state.encode();
@@ -723,25 +658,16 @@
 		assert_eq!(
 			&*set_state.read(),
 			&VoterSetState::Live {
-<<<<<<< HEAD
-				completed_rounds: CompletedRounds::new(CompletedRound {
-					number: round_number,
-					state: round_state.clone(),
-					base: round_state.prevote_ghost.unwrap(),
-					votes: HistoricalVotes::new(),
-				}),
-=======
 				completed_rounds: CompletedRounds::new(
 					CompletedRound {
 						number: round_number,
 						state: round_state.clone(),
 						base: round_state.prevote_ghost.unwrap(),
-						votes: vec![],
+						votes: HistoricalVotes::new(),
 					},
 					set_id,
 					&*authority_set.inner().read(),
 				),
->>>>>>> 7f611076
 				current_round: HasVoted::No,
 			},
 		);
@@ -819,25 +745,16 @@
 		assert_eq!(
 			&*set_state.read(),
 			&VoterSetState::Live {
-<<<<<<< HEAD
-				completed_rounds: CompletedRounds::new(CompletedRound {
-					number: round_number,
-					state: round_state.clone(),
-					base: round_state.prevote_ghost.unwrap(),
-					votes: HistoricalVotes::new(),
-				}),
-=======
 				completed_rounds: CompletedRounds::new(
 					CompletedRound {
 						number: round_number,
 						state: round_state.clone(),
 						base: round_state.prevote_ghost.unwrap(),
-						votes: vec![],
+						votes: HistoricalVotes::new(),
 					},
 					set_id,
 					&*authority_set.inner().read(),
 				),
->>>>>>> 7f611076
 				current_round: HasVoted::No,
 			},
 		);
