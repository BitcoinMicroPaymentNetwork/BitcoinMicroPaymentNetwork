// Copyright 2019 Parity Technologies (UK) Ltd.
// This file is part of Substrate.

// Substrate is free software: you can redistribute it and/or modify
// it under the terms of the GNU General Public License as published by
// the Free Software Foundation, either version 3 of the License, or
// (at your option) any later version.

// Substrate is distributed in the hope that it will be useful,
// but WITHOUT ANY WARRANTY; without even the implied warranty of
// MERCHANTABILITY or FITNESS FOR A PARTICULAR PURPOSE.  See the
// GNU General Public License for more details.

// You should have received a copy of the GNU General Public License
// along with Substrate.  If not, see <http://www.gnu.org/licenses/>.

//! Schema for stuff in the aux-db.

use std::fmt::Debug;
use std::sync::Arc;
use std::collections::VecDeque;
use std::iter::FromIterator;

use parity_codec::{Encode, Decode};
use client::backend::AuxStore;
use client::error::{Result as ClientResult, Error as ClientError};
use fork_tree::ForkTree;
use grandpa::{round::State as RoundState};
use runtime_primitives::traits::{Block as BlockT, NumberFor};
use log::{info, warn};
use substrate_telemetry::{telemetry, CONSENSUS_INFO};
use fg_primitives::AuthorityId;

use crate::authorities::{AuthoritySet, SharedAuthoritySet, PendingChange, DelayKind};
use crate::consensus_changes::{SharedConsensusChanges, ConsensusChanges};
<<<<<<< HEAD
use crate::environment::{CompletedRound, CompletedRounds, HasVoted, SharedVoterSetState, VoterSetState};
use crate::{NewAuthoritySet, HistoricalVotes};
=======
use crate::environment::{
	CompletedRound, CompletedRounds, HasVoted, SharedVoterSetState, VoterSetState,
};
use crate::{NewAuthoritySet, HistoricalVotes, SignedMessage};
>>>>>>> 3ad82764

const VERSION_KEY: &[u8] = b"grandpa_schema_version";
const SET_STATE_KEY: &[u8] = b"grandpa_completed_round";
const AUTHORITY_SET_KEY: &[u8] = b"grandpa_voters";
const CONSENSUS_CHANGES_KEY: &[u8] = b"grandpa_consensus_changes";
const HISTORICAL_VOTES_PREFIX: &[u8] = b"grandpa_historical_votes_";

const CURRENT_VERSION: u32 = 3;

/// Data about a completed round.
#[derive(Debug, Clone, Decode, Encode, PartialEq)]
pub struct V2CompletedRound<Block: BlockT> {
	/// The round number.
	pub number: u64,
	/// The round state (prevote ghost, estimate, finalized, etc.)
	pub state: RoundState<Block::Hash, NumberFor<Block>>,
	/// The target block base used for voting in the round.
	pub base: (Block::Hash, NumberFor<Block>),
	/// All the votes observed in the round.
	pub votes: Vec<SignedMessage<Block>>,
}

// Data about last completed rounds.
#[derive(Debug, Clone, PartialEq)]
pub struct V2CompletedRounds<Block: BlockT> {
	rounds: VecDeque<V2CompletedRound<Block>>,
	set_id: u64,
	voters: Vec<AuthorityId>,
}

impl<Block: BlockT> Encode for V2CompletedRounds<Block> {
	fn encode(&self) -> Vec<u8> {
		let v = Vec::from_iter(&self.rounds);
		(&v, &self.set_id, &self.voters).encode()
	}
}

impl<Block: BlockT> Decode for V2CompletedRounds<Block> {
	fn decode<I: parity_codec::Input>(value: &mut I) -> Option<Self> {
		<(Vec<V2CompletedRound<Block>>, u64, Vec<AuthorityId>)>::decode(value)
			.map(|(rounds, set_id, voters)| V2CompletedRounds {
				rounds: rounds.into(),
				set_id,
				voters,
			})
	}
}

// The state of the current voter set.
#[derive(Debug, Decode, Encode, PartialEq)]
pub enum V2VoterSetState<Block: BlockT> {
	/// The voter is live, i.e. participating in rounds.
	Live {
		/// The previously completed rounds.
		completed_rounds: V2CompletedRounds<Block>,
		/// Vote status for the current round.
		current_round: HasVoted<Block>,
	},
	/// The voter is paused, i.e. not casting or importing any votes.
	Paused {
		/// The previously completed rounds.
		completed_rounds: V2CompletedRounds<Block>,
	},
}

/// The voter set state.
#[derive(Debug, Clone, Encode, Decode)]
#[cfg_attr(test, derive(PartialEq))]
pub enum V1VoterSetState<H, N> {
	/// The voter set state, currently paused.
	Paused(u64, RoundState<H, N>),
	/// The voter set state, currently live.
	Live(u64, RoundState<H, N>),
}

type V0VoterSetState<H, N> = (u64, RoundState<H, N>);

#[derive(Debug, Clone, Encode, Decode, PartialEq)]
struct V0PendingChange<H, N> {
	next_authorities: Vec<(AuthorityId, u64)>,
	delay: N,
	canon_height: N,
	canon_hash: H,
}

#[derive(Debug, Clone, Encode, Decode, PartialEq)]
struct V0AuthoritySet<H, N> {
	current_authorities: Vec<(AuthorityId, u64)>,
	set_id: u64,
	pending_changes: Vec<V0PendingChange<H, N>>,
}

impl<H, N> Into<AuthoritySet<H, N>> for V0AuthoritySet<H, N>
where H: Clone + Debug + PartialEq,
	  N: Clone + Debug + Ord,
{
	fn into(self) -> AuthoritySet<H, N> {
		let mut pending_standard_changes = ForkTree::new();

		for old_change in self.pending_changes {
			let new_change = PendingChange {
				next_authorities: old_change.next_authorities,
				delay: old_change.delay,
				canon_height: old_change.canon_height,
				canon_hash: old_change.canon_hash,
				delay_kind: DelayKind::Finalized,
			};

			if let Err(err) = pending_standard_changes.import::<_, ClientError>(
				new_change.canon_hash.clone(),
				new_change.canon_height.clone(),
				new_change,
				// previously we only supported at most one pending change per fork
				&|_, _| Ok(false),
			) {
				warn!(target: "afg", "Error migrating pending authority set change: {:?}.", err);
				warn!(target: "afg", "Node is in a potentially inconsistent state.");
			}
		}

		AuthoritySet {
			current_authorities: self.current_authorities,
			set_id: self.set_id,
			pending_forced_changes: Vec::new(),
			pending_standard_changes
		}
	}
}

pub(crate) fn load_decode<B: AuxStore, T: Decode>(backend: &B, key: &[u8]) -> ClientResult<Option<T>> {
	match backend.get_aux(key)? {
		None => Ok(None),
		Some(t) => T::decode(&mut &t[..])
			.ok_or_else(
				|| ClientError::Backend(format!("GRANDPA DB is corrupted.")),
			)
			.map(Some)
	}
}

/// Persistent data kept between runs.
pub(crate) struct PersistentData<Block: BlockT> {
	pub(crate) authority_set: SharedAuthoritySet<Block::Hash, NumberFor<Block>>,
	pub(crate) consensus_changes: SharedConsensusChanges<Block::Hash, NumberFor<Block>>,
	pub(crate) set_state: SharedVoterSetState<Block>,
}

fn migrate_from_version0<Block: BlockT, B, G>(
	backend: &B,
	genesis_round: &G,
) -> ClientResult<Option<(
	AuthoritySet<Block::Hash, NumberFor<Block>>,
	VoterSetState<Block>,
)>> where B: AuxStore,
		  G: Fn() -> RoundState<Block::Hash, NumberFor<Block>>,
{
	CURRENT_VERSION.using_encoded(|s|
		backend.insert_aux(&[(VERSION_KEY, s)], &[])
	)?;

	if let Some(old_set) = load_decode::<_, V0AuthoritySet<Block::Hash, NumberFor<Block>>>(
		backend,
		AUTHORITY_SET_KEY,
	)? {
		let new_set: AuthoritySet<Block::Hash, NumberFor<Block>> = old_set.into();
		backend.insert_aux(&[(AUTHORITY_SET_KEY, new_set.encode().as_slice())], &[])?;

		let (last_round_number, last_round_state) = match load_decode::<_, V0VoterSetState<Block::Hash, NumberFor<Block>>>(
			backend,
			SET_STATE_KEY,
		)? {
			Some((number, state)) => (number, state),
			None => (0, genesis_round()),
		};

		let set_id = new_set.current().0;

		let base = last_round_state.prevote_ghost
			.expect("state is for completed round; completed rounds must have a prevote ghost; qed.");

		let completed_round = CompletedRound {
			number: last_round_number,
			state: last_round_state,
			base,
			historical_votes: HistoricalVotes::<Block>::new(),
		};
		let mut rounds = VecDeque::new();
		rounds.push_back(completed_round);
		let voters = new_set.current().1.iter().map(|(a, _)| a.clone()).collect();
		
		let set_state = VoterSetState::Live {
			completed_rounds: CompletedRounds::new(
				rounds,
				set_id,
				voters,
			),
			current_round: HasVoted::No,
		};

		backend.insert_aux(&[(SET_STATE_KEY, set_state.encode().as_slice())], &[])?;

		return Ok(Some((new_set, set_state)));
	}

	Ok(None)
}

fn migrate_from_version1<Block: BlockT, B, G>(
	backend: &B,
	genesis_round: &G,
) -> ClientResult<Option<(
	AuthoritySet<Block::Hash, NumberFor<Block>>,
	VoterSetState<Block>,
)>> where B: AuxStore,
		  G: Fn() -> RoundState<Block::Hash, NumberFor<Block>>,
{
	CURRENT_VERSION.using_encoded(|s|
		backend.insert_aux(&[(VERSION_KEY, s)], &[])
	)?;

	if let Some(set) = load_decode::<_, AuthoritySet<Block::Hash, NumberFor<Block>>>(
		backend,
		AUTHORITY_SET_KEY,
	)? {
		let set_id = set.current().0;
		let completed_rounds = |number, state, base| {
			let completed_round = CompletedRound {
				number,
				state,
				base,
				historical_votes: HistoricalVotes::<Block>::new(),
			};
			let mut rounds = VecDeque::new();
			rounds.push_back(completed_round);
			let voters = set.current().1.iter().map(|(a, _)| a.clone()).collect();
		
			CompletedRounds::new(
				rounds,
				set_id,
				voters,
			)
		};

		let set_state = match load_decode::<_, V1VoterSetState<Block::Hash, NumberFor<Block>>>(
			backend,
			SET_STATE_KEY,
		)? {
			Some(V1VoterSetState::Paused(last_round_number, set_state)) => {
				let base = set_state.prevote_ghost
					.expect("state is for completed round; completed rounds must have a prevote ghost; qed.");

				VoterSetState::Paused {
					completed_rounds: completed_rounds(last_round_number, set_state, base),
				}
			},
			Some(V1VoterSetState::Live(last_round_number, set_state)) => {
				let base = set_state.prevote_ghost
					.expect("state is for completed round; completed rounds must have a prevote ghost; qed.");

				VoterSetState::Live {
					completed_rounds: completed_rounds(last_round_number, set_state, base),
					current_round: HasVoted::No,
				}
			},
			None => {
				let set_state = genesis_round();
				let base = set_state.prevote_ghost
					.expect("state is for completed round; completed rounds must have a prevote ghost; qed.");
				VoterSetState::Live {
					completed_rounds: completed_rounds(0, set_state, base),
					current_round: HasVoted::No,
				}
			},
		};

		backend.insert_aux(&[(SET_STATE_KEY, set_state.encode().as_slice())], &[])?;

		return Ok(Some((set, set_state)));
	}

	Ok(None)
}

fn voter_set_state_from_v2<Block: BlockT>(voter_set_state_v2: V2VoterSetState<Block>) -> VoterSetState<Block> {
	let transform = |completed_rounds: V2CompletedRounds<Block>| {
		CompletedRounds::new(
			completed_rounds.rounds.into_iter().map(
				| V2CompletedRound { number, state, base, votes } | {
					CompletedRound {
						number,
						state,
						base,
						historical_votes: HistoricalVotes::<Block>::new_with(votes, None, None),
					}
				}
			).collect::<VecDeque<CompletedRound<Block>>>(),
			completed_rounds.set_id,
			completed_rounds.voters,
		)
	};
	match voter_set_state_v2 {
		V2VoterSetState::Paused { completed_rounds } => {
			VoterSetState::Paused {
				completed_rounds: transform(completed_rounds)
			}
		},
		V2VoterSetState::Live { completed_rounds, current_round } => {
			VoterSetState::Live {
				completed_rounds: transform(completed_rounds),
				current_round,
			}
		},
	}
}

fn migrate_from_version2<Block: BlockT, B, G>(
	backend: &B,
	genesis_round: &G,
) -> ClientResult<Option<(
	AuthoritySet<Block::Hash, NumberFor<Block>>,
	VoterSetState<Block>,
)>> where B: AuxStore,
		  G: Fn() -> RoundState<Block::Hash, NumberFor<Block>>,
{
	CURRENT_VERSION.using_encoded(|s|
		backend.insert_aux(&[(VERSION_KEY, s)], &[])
	)?;

	if let Some(set) = load_decode::<_, AuthoritySet<Block::Hash, NumberFor<Block>>>(
		backend,
		AUTHORITY_SET_KEY,
	)? {
		let set_state = match load_decode::<_, V2VoterSetState<Block>>(
			backend,
			SET_STATE_KEY,
		)? {
			Some(voter_set_state_v2) => voter_set_state_from_v2(voter_set_state_v2),
			None => {
				let completed_rounds = |number, state, base| {
					let completed_round = CompletedRound {
						number,
						state,
						base,
						historical_votes: HistoricalVotes::<Block>::new(),
					};
					let mut rounds = VecDeque::new();
					rounds.push_back(completed_round);
					let voters = set.current().1.iter().map(|(a, _)| a.clone()).collect();

					CompletedRounds::new(
						rounds,
						set.current().0,
						voters,
					)
				};

				let set_state = genesis_round();
				let base = set_state.prevote_ghost
					.expect("state is for completed round; completed rounds must have a prevote ghost; qed.");

				VoterSetState::Live {
					completed_rounds: completed_rounds(0, set_state, base),
					current_round: HasVoted::No,
				}
			},
		};

		backend.insert_aux(&[(SET_STATE_KEY, set_state.encode().as_slice())], &[])?;

		return Ok(Some((set, set_state)));
	}

	Ok(None)
}

/// Load or initialize persistent data from backend.
pub(crate) fn load_persistent<Block: BlockT, B, G>(
	backend: &B,
	genesis_hash: Block::Hash,
	genesis_number: NumberFor<Block>,
	genesis_authorities: G,
)
	-> ClientResult<PersistentData<Block>>
	where
		B: AuxStore,
		G: FnOnce() -> ClientResult<Vec<(AuthorityId, u64)>>,
{
	let version: Option<u32> = load_decode(backend, VERSION_KEY)?;
	let consensus_changes = load_decode(backend, CONSENSUS_CHANGES_KEY)?
		.unwrap_or_else(ConsensusChanges::<Block::Hash, NumberFor<Block>>::empty);

	let make_genesis_round = move || RoundState::genesis((genesis_hash, genesis_number));

	match version {
		None => {
			if let Some((new_set, set_state)) = migrate_from_version0::<Block, _, _>(backend, &make_genesis_round)? {
				return Ok(PersistentData {
					authority_set: new_set.into(),
					consensus_changes: Arc::new(consensus_changes.into()),
					set_state: set_state.into(),
				});
			}
		},
		Some(1) => {
			if let Some((new_set, set_state)) = migrate_from_version1::<Block, _, _>(backend, &make_genesis_round)? {
				return Ok(PersistentData {
					authority_set: new_set.into(),
					consensus_changes: Arc::new(consensus_changes.into()),
					set_state: set_state.into(),
				});
			}
		},
		Some(2) => {
			if let Some((new_set, set_state)) = migrate_from_version2::<Block, _, _>(backend, &make_genesis_round)? {
				return Ok(PersistentData {
					authority_set: new_set.into(),
					consensus_changes: Arc::new(consensus_changes.into()),
					set_state: set_state.into(),
				});
			}
		},
		Some(3) => {
			if let Some(set) = load_decode::<_, AuthoritySet<Block::Hash, NumberFor<Block>>>(
				backend,
				AUTHORITY_SET_KEY,
			)? {
				let set_state = match load_decode::<_, VoterSetState<Block>>(
					backend,
					SET_STATE_KEY,
				)? {
					Some(state) => state,
					None => {
						let state = make_genesis_round();
						let base = state.prevote_ghost
							.expect("state is for completed round; completed rounds must have a prevote ghost; qed.");

						let completed_round = CompletedRound {
							number: 0,
							historical_votes: HistoricalVotes::<Block>::new(),
							base,
							state,
						};
						let mut rounds = VecDeque::new();
						rounds.push_back(completed_round);
						let voters = set
							.current().1.iter().map(|(a, _)| a.clone()).collect();
		
						VoterSetState::Live {
							completed_rounds: CompletedRounds::new(
								rounds,
								set.current().0,
								voters,
							),
							current_round: HasVoted::No,
						}
					}
				};

				return Ok(PersistentData {
					authority_set: set.into(),
					consensus_changes: Arc::new(consensus_changes.into()),
					set_state: set_state.into(),
				});
			}
		},
		Some(other) => return Err(ClientError::Backend(
			format!("Unsupported GRANDPA DB version: {:?}", other)
		).into()),
	}

	// genesis.
	info!(target: "afg", "Loading GRANDPA authority set \
		from genesis on what appears to be first startup.");

	let genesis_authorities = genesis_authorities()?;
	let genesis_set = AuthoritySet::genesis(genesis_authorities.clone());
	let state = make_genesis_round();
	let base = state.prevote_ghost
		.expect("state is for completed round; completed rounds must have a prevote ghost; qed.");

	let completed_round = CompletedRound {
		number: 0,
		state,
		base,
		historical_votes: HistoricalVotes::<Block>::new(),
	};

	let mut rounds = VecDeque::new();
	rounds.push_back(completed_round);
	let voters = genesis_set.current().1.iter().map(|(a, _)| a.clone()).collect();
		
	let genesis_state = VoterSetState::Live {
		completed_rounds: CompletedRounds::new(
			rounds,
			0,
			voters,
		),
		current_round: HasVoted::No,
	};
	backend.insert_aux(
		&[
			(AUTHORITY_SET_KEY, genesis_set.encode().as_slice()),
			(SET_STATE_KEY, genesis_state.encode().as_slice()),
		],
		&[],
	)?;

	Ok(PersistentData {
		authority_set: genesis_set.into(),
		set_state: genesis_state.into(),
		consensus_changes: Arc::new(consensus_changes.into()),
	})
}

/// Update the authority set on disk after a change.
///
/// If there has just been a handoff, pass a `new_set` parameter that describes the
/// handoff. `set` in all cases should reflect the current authority set, with all
/// changes and handoffs applied.
pub(crate) fn update_authority_set<Block: BlockT, F, R>(
	set: &AuthoritySet<Block::Hash, NumberFor<Block>>,
	new_set: Option<&NewAuthoritySet<Block::Hash, NumberFor<Block>>>,
	write_aux: F
) -> R where
	F: FnOnce(&[(&'static [u8], &[u8])]) -> R,
{
	// write new authority set state to disk.
	let encoded_set = set.encode();

	if let Some(new_set) = new_set {
		telemetry!(CONSENSUS_INFO; "afg.authority_set";
			"hash" => ?new_set.canon_hash,
			"number" => ?new_set.canon_number,
			"authority_set_id" => ?new_set.set_id,
			"authorities" => {
				let authorities: Vec<String> =
					new_set.authorities.iter().map(|(id, _)| format!("{}", id)).collect();
				format!("{:?}", authorities)
			}
		);

		// we also overwrite the "last completed round" entry with a blank slate
		// because from the perspective of the finality gadget, the chain has
		// reset.
		let round_state = RoundState::genesis((
			new_set.canon_hash.clone(),
			new_set.canon_number.clone(),
		));
		let completed_round = CompletedRound {
			number: 0,
			state: round_state,
			historical_votes: HistoricalVotes::<Block>::new(),
			base: (new_set.canon_hash, new_set.canon_number),
		};
		let mut rounds = VecDeque::new();
		rounds.push_back(completed_round);
		let voters = set.current().1.iter().map(|(a, _)| a.clone()).collect();
		
		let set_state = VoterSetState::<Block>::Live {
			completed_rounds: CompletedRounds::new(
				rounds,
				new_set.set_id,
				voters,
			),
			current_round: HasVoted::No,
		};
		let encoded = set_state.encode();

		write_aux(&[
			(AUTHORITY_SET_KEY, &encoded_set[..]),
			(SET_STATE_KEY, &encoded[..]),
		])
	} else {
		write_aux(&[(AUTHORITY_SET_KEY, &encoded_set[..])])
	}
}

/// Write voter set state and historical votes to database.
pub(crate) fn write_voter_state<Block: BlockT, B: AuxStore>(
	backend: &B,
	set_id: u64,
	round: u64,
	state: &VoterSetState<Block>,
	historical_votes: &HistoricalVotes<Block>,
) -> ClientResult<()> {
	let mut votes_key = HISTORICAL_VOTES_PREFIX.to_vec();
	set_id.using_encoded(|set_id| votes_key.extend(set_id));
	round.using_encoded(|round| votes_key.extend(round));
	backend.insert_aux(
		&[
			(&votes_key[..], historical_votes.encode().as_slice()),
			(SET_STATE_KEY, state.encode().as_slice()),
		],
		&[],
	)
}

/// Write voter set state to database.
pub(crate) fn write_voter_set_state<Block: BlockT, B: AuxStore>(
	backend: &B,
	state: &VoterSetState<Block>,
) -> ClientResult<()> {
	backend.insert_aux(
		&[(SET_STATE_KEY, state.encode().as_slice())],
		&[],
	)
}

/// Write historical votes to database.
#[cfg(test)]
pub(crate) fn write_historical_votes<Block: BlockT, B: AuxStore>(
	backend: &B,
	set_id: u64,
	round: u64,
	historical_votes: &HistoricalVotes<Block>,
) -> ClientResult<()> {
	let mut votes_key = HISTORICAL_VOTES_PREFIX.to_vec();
	set_id.using_encoded(|set_id| votes_key.extend(set_id));
	round.using_encoded(|round| votes_key.extend(round));
	backend.insert_aux(
		&[(&votes_key[..], historical_votes.encode().as_slice())],
		&[],
	)
}

/// Read historical votes seen in a round.
pub(crate) fn read_historical_votes<Block: BlockT, B: AuxStore>(
	backend: &B,
	set_id: u64,
	round: u64,
) -> Option<HistoricalVotes<Block>> {
	let mut key = HISTORICAL_VOTES_PREFIX.to_vec();
	set_id.using_encoded(|set_id| key.extend(set_id));
	round.using_encoded(|round| key.extend(round));
	load_decode::<_, HistoricalVotes<Block>>(backend, &key[..])
		.expect("backend error")
}

/// Update the consensus changes.
pub(crate) fn update_consensus_changes<H, N, F, R>(
	set: &ConsensusChanges<H, N>,
	write_aux: F
) -> R where
	H: Encode + Clone,
	N: Encode + Clone,
	F: FnOnce(&[(&'static [u8], &[u8])]) -> R,
{
	write_aux(&[(CONSENSUS_CHANGES_KEY, set.encode().as_slice())])
}

#[cfg(test)]
pub(crate) fn load_authorities<B: AuxStore, H: Decode, N: Decode>(backend: &B)
	-> Option<AuthoritySet<H, N>> {
	load_decode::<_, AuthoritySet<H, N>>(backend, AUTHORITY_SET_KEY)
		.expect("backend error")
}

#[cfg(test)]
mod test {
	use substrate_primitives::{H256, ed25519::Signature};
	use std::collections::VecDeque;
	use crate::{Prevote, SignedMessage, environment::Vote};
	use grandpa::Message;
	use test_client;
	use test_client::runtime::Block;
	use crate::Prevote;
	use crate::environment::Vote;
	use super::*;

	#[test]
	fn load_decode_from_v0_migrates_data_format() {
		let client = test_client::new();

		let authorities = vec![(AuthorityId::default(), 100)];
		let set_id = 3;
		let round_number: u64 = 42;
		let round_state = RoundState::<H256, u64> {
			prevote_ghost: Some((H256::random(), 32)),
			finalized: None,
			estimate: None,
			completable: false,
		};

		{
			let authority_set = V0AuthoritySet::<H256, u64> {
				current_authorities: authorities.clone(),
				pending_changes: Vec::new(),
				set_id,
			};

			let voter_set_state = (round_number, round_state.clone());

			client.insert_aux(
				&[
					(AUTHORITY_SET_KEY, authority_set.encode().as_slice()),
					(SET_STATE_KEY, voter_set_state.encode().as_slice()),
				],
				&[],
			).unwrap();
		}

		assert_eq!(
			load_decode::<_, u32>(&client, VERSION_KEY).unwrap(),
			None,
		);

		// should perform the migration
		load_persistent::<test_client::runtime::Block, _, _>(
			&client,
			H256::random(),
			0,
			|| unreachable!(),
		).unwrap();

		assert_eq!(
			load_decode::<_, u32>(&client, VERSION_KEY).unwrap(),
			Some(3),
		);

		let PersistentData { authority_set, set_state, .. } = load_persistent::<Block, _, _>(
			&client,
			H256::random(),
			0,
			|| unreachable!(),
		).unwrap();

		assert_eq!(
			*authority_set.inner().read(),
			AuthoritySet {
				current_authorities: authorities.clone(),
				pending_standard_changes: ForkTree::new(),
				pending_forced_changes: Vec::new(),
				set_id,
			},
		);

		let completed_round = CompletedRound {
			number: round_number,
			state: round_state.clone(),
			base: round_state.prevote_ghost.unwrap(),
			historical_votes: HistoricalVotes::<Block>::new(),
		};
		let mut rounds = VecDeque::new();
		rounds.push_back(completed_round);
		let voters = authority_set.inner().read()
			.current().1.iter().map(|(a, _)| a.clone()).collect();
		
		assert_eq!(
			&*set_state.read(),
			&VoterSetState::Live {
				completed_rounds: CompletedRounds::new(
<<<<<<< HEAD
					CompletedRound {
						number: round_number,
						state: round_state.clone(),
						base: round_state.prevote_ghost.unwrap(),
					},
=======
					rounds,
>>>>>>> 3ad82764
					set_id,
					voters,
				),
				current_round: HasVoted::No,
			},
		);
	}

	#[test]
	fn load_decode_from_v1_migrates_data_format() {
		let client = test_client::new();

		let authorities = vec![(AuthorityId::default(), 100)];
		let set_id = 3;
		let round_number: u64 = 42;
		let round_state = RoundState::<H256, u64> {
			prevote_ghost: Some((H256::random(), 32)),
			finalized: None,
			estimate: None,
			completable: false,
		};

		{
			let authority_set = AuthoritySet::<H256, u64> {
				current_authorities: authorities.clone(),
				pending_standard_changes: ForkTree::new(),
				pending_forced_changes: Vec::new(),
				set_id,
			};

			let voter_set_state = V1VoterSetState::Live(round_number, round_state.clone());

			client.insert_aux(
				&[
					(AUTHORITY_SET_KEY, authority_set.encode().as_slice()),
					(SET_STATE_KEY, voter_set_state.encode().as_slice()),
					(VERSION_KEY, 1u32.encode().as_slice()),
				],
				&[],
			).unwrap();
		}

		assert_eq!(
			load_decode::<_, u32>(&client, VERSION_KEY).unwrap(),
			Some(1),
		);

		// should perform the migration
		load_persistent::<test_client::runtime::Block, _, _>(
			&client,
			H256::random(),
			0,
			|| unreachable!(),
		).unwrap();

		assert_eq!(
			load_decode::<_, u32>(&client, VERSION_KEY).unwrap(),
			Some(3),
<<<<<<< HEAD
=======
		);

		let PersistentData { authority_set, set_state, .. } =
			load_persistent::<test_client::runtime::Block, _, _>(
				&client,
				H256::random(),
				0,
				|| unreachable!(),
			).unwrap();

		assert_eq!(
			*authority_set.inner().read(),
			AuthoritySet {
				current_authorities: authorities.clone(),
				pending_standard_changes: ForkTree::new(),
				pending_forced_changes: Vec::new(),
				set_id,
			},
		);

		let completed_round = CompletedRound {
			number: round_number,
			state: round_state.clone(),
			base: round_state.prevote_ghost.unwrap(),
			historical_votes: HistoricalVotes::<Block>::new(),
		};

		let mut rounds = VecDeque::new();
		rounds.push_back(completed_round);
		let voters = authority_set.inner().read()
			.current().1.iter().map(|(a, _)| a.clone()).collect();

		assert_eq!(
			&*set_state.read(),
			&VoterSetState::Live {
				completed_rounds: CompletedRounds::new(
					rounds,
					set_id,
					voters,
				),
				current_round: HasVoted::No,
			},
		);
	}

	#[test]
	fn load_decode_from_v2_migrates_data_format() {
		let client = test_client::new();
		let voters = vec![AuthorityId::default()];
		let authorities = vec![(AuthorityId::default(), 100)];
		let set_id = 3;
		let h = H256::random();
		let n = 32;

		let prevote = Prevote::<Block>::new(h.clone(), n.clone());
		let vote = Vote::Prevote(None, prevote);

		{
			let current_round = HasVoted::Yes(AuthorityId::default(), vote.clone());

			let authority_set = AuthoritySet::<H256, u64> {
				current_authorities: authorities.clone(),
				pending_standard_changes: ForkTree::new(),
				pending_forced_changes: Vec::new(),
				set_id,
			};

			let rounds = VecDeque::new();

			let completed_rounds = V2CompletedRounds {
				rounds,
				set_id,
				voters,
			};

			let voter_set_state = V2VoterSetState::Live {
				completed_rounds,
				current_round,
			};

			client.insert_aux(
				&[
					(AUTHORITY_SET_KEY, authority_set.encode().as_slice()),
					(SET_STATE_KEY, voter_set_state.encode().as_slice()),
					(VERSION_KEY, 2u32.encode().as_slice()),
				],
				&[],
			).unwrap();
		}

		assert_eq!(
			load_decode::<_, u32>(&client, VERSION_KEY).unwrap(),
			Some(2),
>>>>>>> 3ad82764
		);

		// should perform the migration
		load_persistent::<Block, _, _>(
			&client,
			H256::random(),
			0,
			|| unreachable!(),
		).unwrap();

		assert_eq!(
			load_decode::<_, u32>(&client, VERSION_KEY).unwrap(),
			Some(3),
		);

		let PersistentData { authority_set, set_state, .. } = load_persistent::<Block, _, _>(
			&client,
			H256::random(),
			0,
			|| unreachable!(),
		).unwrap();

		assert_eq!(
			*authority_set.inner().read(),
			AuthoritySet {
				current_authorities: authorities,
				pending_standard_changes: ForkTree::new(),
				pending_forced_changes: Vec::new(),
				set_id,
			},
		);

		let rounds = VecDeque::new();
		let voters = authority_set.inner().read()
			.current().1.iter().map(|(a, _)| a.clone()).collect();

		assert_eq!(
			&*set_state.read(),
			&VoterSetState::Live {
				completed_rounds: CompletedRounds::new(
<<<<<<< HEAD
					CompletedRound {
						number: round_number,
						state: round_state.clone(),
						base: round_state.prevote_ghost.unwrap(),
					},
=======
					rounds, 
>>>>>>> 3ad82764
					set_id,
					voters,
				),
				current_round: HasVoted::Yes(AuthorityId::default(), vote),
			},
		);
	}

	#[test]
	fn load_decode_from_v2_migrates_data_format() {
		let client = test_client::new();

		let authorities = vec![(AuthorityId::default(), 100)];
		let set_id = 3;
		let round_number: u64 = 42;
		let h = H256::random();
		let n = 32;

		let round_state = RoundState::<H256, u64> {
			prevote_ghost: Some((h.clone(), n.clone())),
			finalized: None,
			estimate: None,
			completable: false,
		};

		let prevote = Prevote::<test_client::runtime::Block>::new(h.clone(), n.clone());

		let sig_msg = SignedMessage::<test_client::runtime::Block> {
			message: Message::Prevote(prevote.clone()),
			signature: Signature::default(),
			id: AuthorityId::default(),
		};

		let vote = Vote::Prevote(None, prevote);

		{
			let current_round = HasVoted::Yes(AuthorityId::default(), vote.clone());

			let authority_set = AuthoritySet::<H256, u64> {
				current_authorities: authorities.clone(),
				pending_standard_changes: ForkTree::new(),
				pending_forced_changes: Vec::new(),
				set_id,
			};

			let mut rounds = VecDeque::new();

			let mut signed_messages = Vec::new();
			signed_messages.push(sig_msg.clone());

			let round = V2CompletedRound::<test_client::runtime::Block> {
				number: round_number,
				state: round_state.clone(),
				base: round_state.prevote_ghost.expect("Because I added the ghost; qed"),
				votes: signed_messages,
			};
			rounds.push_back(round);

			let completed_rounds = V2CompletedRounds {
				inner: rounds
			};

			let voter_set_state = V2VoterSetState::Live {
				completed_rounds,
				current_round,
			};

			client.insert_aux(
				&[
					(AUTHORITY_SET_KEY, authority_set.encode().as_slice()),
					(SET_STATE_KEY, voter_set_state.encode().as_slice()),
					(VERSION_KEY, 2u32.encode().as_slice()),
				],
				&[],
			).unwrap();
		}

		assert_eq!(
			load_decode::<_, u32>(&client, VERSION_KEY).unwrap(),
			Some(2),
		);

		// should perform the migration
		load_persistent::<test_client::runtime::Block, _, _>(
			&client,
			H256::random(),
			0,
			|| unreachable!(),
		).unwrap();

		assert_eq!(
			load_decode::<_, u32>(&client, VERSION_KEY).unwrap(),
			Some(3),
		);

		let PersistentData { authority_set, set_state, .. } = load_persistent::<test_client::runtime::Block, _, _>(
			&client,
			H256::random(),
			0,
			|| unreachable!(),
		).unwrap();

		assert_eq!(
			*authority_set.inner().read(),
			AuthoritySet {
				current_authorities: authorities,
				pending_standard_changes: ForkTree::new(),
				pending_forced_changes: Vec::new(),
				set_id,
			},
		);

		assert_eq!(
			&*set_state.read(),
			&VoterSetState::Live {
				completed_rounds: CompletedRounds::new(CompletedRound {
					number: round_number,
					state: round_state.clone(),
					base: round_state.prevote_ghost.expect("Because I added the ghost; qed"),
				}),
				current_round: HasVoted::Yes(AuthorityId::default(), vote),
			},
		);
	}

	#[test]
	fn write_read_historical_votes_works() {
		let client = test_client::new();
		let historical_votes = HistoricalVotes::<test_client::runtime::Block>::new();
		let _ = write_historical_votes::<test_client::runtime::Block, _>(&client, 123, 321, &historical_votes);
		let historical_votes_cpy = read_historical_votes::<test_client::runtime::Block, _>(&client, 123, 321);
		assert_eq!(historical_votes, historical_votes_cpy.unwrap());
	}
}<|MERGE_RESOLUTION|>--- conflicted
+++ resolved
@@ -25,7 +25,7 @@
 use client::backend::AuxStore;
 use client::error::{Result as ClientResult, Error as ClientError};
 use fork_tree::ForkTree;
-use grandpa::{round::State as RoundState};
+use grandpa::round::State as RoundState;
 use runtime_primitives::traits::{Block as BlockT, NumberFor};
 use log::{info, warn};
 use substrate_telemetry::{telemetry, CONSENSUS_INFO};
@@ -33,15 +33,10 @@
 
 use crate::authorities::{AuthoritySet, SharedAuthoritySet, PendingChange, DelayKind};
 use crate::consensus_changes::{SharedConsensusChanges, ConsensusChanges};
-<<<<<<< HEAD
-use crate::environment::{CompletedRound, CompletedRounds, HasVoted, SharedVoterSetState, VoterSetState};
-use crate::{NewAuthoritySet, HistoricalVotes};
-=======
 use crate::environment::{
 	CompletedRound, CompletedRounds, HasVoted, SharedVoterSetState, VoterSetState,
 };
 use crate::{NewAuthoritySet, HistoricalVotes, SignedMessage};
->>>>>>> 3ad82764
 
 const VERSION_KEY: &[u8] = b"grandpa_schema_version";
 const SET_STATE_KEY: &[u8] = b"grandpa_completed_round";
@@ -310,6 +305,7 @@
 				let set_state = genesis_round();
 				let base = set_state.prevote_ghost
 					.expect("state is for completed round; completed rounds must have a prevote ghost; qed.");
+
 				VoterSetState::Live {
 					completed_rounds: completed_rounds(0, set_state, base),
 					current_round: HasVoted::No,
@@ -455,15 +451,6 @@
 			}
 		},
 		Some(2) => {
-			if let Some((new_set, set_state)) = migrate_from_version2::<Block, _, _>(backend, &make_genesis_round)? {
-				return Ok(PersistentData {
-					authority_set: new_set.into(),
-					consensus_changes: Arc::new(consensus_changes.into()),
-					set_state: set_state.into(),
-				});
-			}
-		},
-		Some(3) => {
 			if let Some(set) = load_decode::<_, AuthoritySet<Block::Hash, NumberFor<Block>>>(
 				backend,
 				AUTHORITY_SET_KEY,
@@ -506,7 +493,7 @@
 					set_state: set_state.into(),
 				});
 			}
-		},
+		}
 		Some(other) => return Err(ClientError::Backend(
 			format!("Unsupported GRANDPA DB version: {:?}", other)
 		).into()),
@@ -793,15 +780,7 @@
 			&*set_state.read(),
 			&VoterSetState::Live {
 				completed_rounds: CompletedRounds::new(
-<<<<<<< HEAD
-					CompletedRound {
-						number: round_number,
-						state: round_state.clone(),
-						base: round_state.prevote_ghost.unwrap(),
-					},
-=======
 					rounds,
->>>>>>> 3ad82764
 					set_id,
 					voters,
 				),
@@ -860,8 +839,6 @@
 		assert_eq!(
 			load_decode::<_, u32>(&client, VERSION_KEY).unwrap(),
 			Some(3),
-<<<<<<< HEAD
-=======
 		);
 
 		let PersistentData { authority_set, set_state, .. } =
@@ -955,7 +932,6 @@
 		assert_eq!(
 			load_decode::<_, u32>(&client, VERSION_KEY).unwrap(),
 			Some(2),
->>>>>>> 3ad82764
 		);
 
 		// should perform the migration
@@ -996,135 +972,10 @@
 			&*set_state.read(),
 			&VoterSetState::Live {
 				completed_rounds: CompletedRounds::new(
-<<<<<<< HEAD
-					CompletedRound {
-						number: round_number,
-						state: round_state.clone(),
-						base: round_state.prevote_ghost.unwrap(),
-					},
-=======
 					rounds, 
->>>>>>> 3ad82764
 					set_id,
 					voters,
 				),
-				current_round: HasVoted::Yes(AuthorityId::default(), vote),
-			},
-		);
-	}
-
-	#[test]
-	fn load_decode_from_v2_migrates_data_format() {
-		let client = test_client::new();
-
-		let authorities = vec![(AuthorityId::default(), 100)];
-		let set_id = 3;
-		let round_number: u64 = 42;
-		let h = H256::random();
-		let n = 32;
-
-		let round_state = RoundState::<H256, u64> {
-			prevote_ghost: Some((h.clone(), n.clone())),
-			finalized: None,
-			estimate: None,
-			completable: false,
-		};
-
-		let prevote = Prevote::<test_client::runtime::Block>::new(h.clone(), n.clone());
-
-		let sig_msg = SignedMessage::<test_client::runtime::Block> {
-			message: Message::Prevote(prevote.clone()),
-			signature: Signature::default(),
-			id: AuthorityId::default(),
-		};
-
-		let vote = Vote::Prevote(None, prevote);
-
-		{
-			let current_round = HasVoted::Yes(AuthorityId::default(), vote.clone());
-
-			let authority_set = AuthoritySet::<H256, u64> {
-				current_authorities: authorities.clone(),
-				pending_standard_changes: ForkTree::new(),
-				pending_forced_changes: Vec::new(),
-				set_id,
-			};
-
-			let mut rounds = VecDeque::new();
-
-			let mut signed_messages = Vec::new();
-			signed_messages.push(sig_msg.clone());
-
-			let round = V2CompletedRound::<test_client::runtime::Block> {
-				number: round_number,
-				state: round_state.clone(),
-				base: round_state.prevote_ghost.expect("Because I added the ghost; qed"),
-				votes: signed_messages,
-			};
-			rounds.push_back(round);
-
-			let completed_rounds = V2CompletedRounds {
-				inner: rounds
-			};
-
-			let voter_set_state = V2VoterSetState::Live {
-				completed_rounds,
-				current_round,
-			};
-
-			client.insert_aux(
-				&[
-					(AUTHORITY_SET_KEY, authority_set.encode().as_slice()),
-					(SET_STATE_KEY, voter_set_state.encode().as_slice()),
-					(VERSION_KEY, 2u32.encode().as_slice()),
-				],
-				&[],
-			).unwrap();
-		}
-
-		assert_eq!(
-			load_decode::<_, u32>(&client, VERSION_KEY).unwrap(),
-			Some(2),
-		);
-
-		// should perform the migration
-		load_persistent::<test_client::runtime::Block, _, _>(
-			&client,
-			H256::random(),
-			0,
-			|| unreachable!(),
-		).unwrap();
-
-		assert_eq!(
-			load_decode::<_, u32>(&client, VERSION_KEY).unwrap(),
-			Some(3),
-		);
-
-		let PersistentData { authority_set, set_state, .. } = load_persistent::<test_client::runtime::Block, _, _>(
-			&client,
-			H256::random(),
-			0,
-			|| unreachable!(),
-		).unwrap();
-
-		assert_eq!(
-			*authority_set.inner().read(),
-			AuthoritySet {
-				current_authorities: authorities,
-				pending_standard_changes: ForkTree::new(),
-				pending_forced_changes: Vec::new(),
-				set_id,
-			},
-		);
-
-		assert_eq!(
-			&*set_state.read(),
-			&VoterSetState::Live {
-				completed_rounds: CompletedRounds::new(CompletedRound {
-					number: round_number,
-					state: round_state.clone(),
-					base: round_state.prevote_ghost.expect("Because I added the ghost; qed"),
-				}),
 				current_round: HasVoted::Yes(AuthorityId::default(), vote),
 			},
 		);
