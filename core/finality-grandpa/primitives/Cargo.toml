--- conflicted
+++ resolved
@@ -6,13 +6,8 @@
 
 [dependencies]
 client = { package = "substrate-client", path = "../../client", default-features = false }
-<<<<<<< HEAD
-substrate-primitives = { path = "../../primitives", default-features = false }
+primitives = { package = "substrate-primitives",  path = "../../primitives", default-features = false }
 parity-scale-codec = { path = "/home/thiolliere/Developpement/parity-scale-codec", default-features = false, features = ["derive"] }
-=======
-primitives = { package = "substrate-primitives",  path = "../../primitives", default-features = false }
-parity-codec = { version = "4.1.1", default-features = false, features = ["derive"] }
->>>>>>> 1fcd1286
 sr-primitives = { path = "../../sr-primitives", default-features = false }
 rstd = { package = "sr-std", path = "../../sr-std", default-features = false }
 serde = { version = "1.0", optional = true, features = ["derive"] }
