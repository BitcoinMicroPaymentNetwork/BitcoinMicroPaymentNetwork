// Copyright 2017-2019 Parity Technologies (UK) Ltd.
// This file is part of Substrate.

// Substrate is free software: you can redistribute it and/or modify
// it under the terms of the GNU General Public License as published by
// the Free Software Foundation, either version 3 of the License, or
// (at your option) any later version.

// Substrate is distributed in the hope that it will be useful,
// but WITHOUT ANY WARRANTY; without even the implied warranty of
// MERCHANTABILITY or FITNESS FOR A PARTICULAR PURPOSE.  See the
// GNU General Public License for more details.

// You should have received a copy of the GNU General Public License
// along with Substrate.  If not, see <http://www.gnu.org/licenses/>.

//! Network packet message types. These get serialized and put into the lower level protocol payload.

use bitflags::bitflags;
<<<<<<< HEAD
use runtime_primitives::{ConsensusEngineId, traits::{Block as BlockT, Header as HeaderT}};
use parity_scale_codec::{Encode, Decode, Input, Output, Error};
=======
use sr_primitives::{ConsensusEngineId, traits::{Block as BlockT, Header as HeaderT}};
use parity_codec::{Encode, Decode, Input, Output};
>>>>>>> 1fcd1286
pub use self::generic::{
	BlockAnnounce, RemoteCallRequest, RemoteReadRequest,
	RemoteHeaderRequest, RemoteHeaderResponse,
	RemoteChangesRequest, RemoteChangesResponse,
	FinalityProofRequest, FinalityProofResponse,
	FromBlock, RemoteReadChildRequest,
};

/// A unique ID of a request.
pub type RequestId = u64;

/// Type alias for using the message type using block type parameters.
pub type Message<B> = generic::Message<
	<B as BlockT>::Header,
	<B as BlockT>::Hash,
	<<B as BlockT>::Header as HeaderT>::Number,
	<B as BlockT>::Extrinsic,
>;

/// Type alias for using the status type using block type parameters.
pub type Status<B> = generic::Status<
	<B as BlockT>::Hash,
	<<B as BlockT>::Header as HeaderT>::Number,
>;

/// Type alias for using the block request type using block type parameters.
pub type BlockRequest<B> = generic::BlockRequest<
	<B as BlockT>::Hash,
	<<B as BlockT>::Header as HeaderT>::Number,
>;

/// Type alias for using the BlockData type using block type parameters.
pub type BlockData<B> = generic::BlockData<
	<B as BlockT>::Header,
	<B as BlockT>::Hash,
	<B as BlockT>::Extrinsic,
>;

/// Type alias for using the BlockResponse type using block type parameters.
pub type BlockResponse<B> = generic::BlockResponse<
	<B as BlockT>::Header,
	<B as BlockT>::Hash,
	<B as BlockT>::Extrinsic,
>;

/// A set of transactions.
pub type Transactions<E> = Vec<E>;

// Bits of block data and associated artifacts to request.
bitflags! {
	/// Node roles bitmask.
	pub struct BlockAttributes: u8 {
		/// Include block header.
		const HEADER = 0b00000001;
		/// Include block body.
		const BODY = 0b00000010;
		/// Include block receipt.
		const RECEIPT = 0b00000100;
		/// Include block message queue.
		const MESSAGE_QUEUE = 0b00001000;
		/// Include a justification for the block.
		const JUSTIFICATION = 0b00010000;
	}
}

impl Encode for BlockAttributes {
	fn encode_to<T: Output>(&self, dest: &mut T) {
		dest.push_byte(self.bits())
	}
}

impl Decode for BlockAttributes {
	fn decode<I: Input>(input: &mut I) -> Result<Self, Error> {
		Self::from_bits(input.read_byte()?).ok_or_else(|| Error::from("Invalid bytes"))
	}
}

#[derive(Debug, PartialEq, Eq, Clone, Copy, Encode, Decode)]
/// Block enumeration direction.
pub enum Direction {
	/// Enumerate in ascending order (from child to parent).
	Ascending = 0,
	/// Enumerate in descendfing order (from parent to canonical child).
	Descending = 1,
}

/// Remote call response.
#[derive(Debug, PartialEq, Eq, Clone, Encode, Decode)]
pub struct RemoteCallResponse {
	/// Id of a request this response was made for.
	pub id: RequestId,
	/// Execution proof.
	pub proof: Vec<Vec<u8>>,
}

#[derive(Debug, PartialEq, Eq, Clone, Encode, Decode)]
/// Remote read response.
pub struct RemoteReadResponse {
	/// Id of a request this response was made for.
	pub id: RequestId,
	/// Read proof.
	pub proof: Vec<Vec<u8>>,
}

/// Generic types.
pub mod generic {
<<<<<<< HEAD
	use parity_scale_codec::{Encode, Decode};
	use runtime_primitives::Justification;
=======
	use parity_codec::{Encode, Decode};
	use sr_primitives::Justification;
>>>>>>> 1fcd1286
	use crate::config::Roles;
	use super::{
		RemoteReadResponse, Transactions, Direction,
		RequestId, BlockAttributes, RemoteCallResponse, ConsensusEngineId,
	};
	/// Consensus is mostly opaque to us
	#[derive(Debug, PartialEq, Eq, Clone, Encode, Decode)]
	pub struct ConsensusMessage {
		/// Identifies consensus engine.
		pub engine_id: ConsensusEngineId,
		/// Message payload.
		pub data: Vec<u8>,
	}

	/// Block data sent in the response.
	#[derive(Debug, PartialEq, Eq, Clone, Encode, Decode)]
	pub struct BlockData<Header, Hash, Extrinsic> {
		/// Block header hash.
		pub hash: Hash,
		/// Block header if requested.
		pub header: Option<Header>,
		/// Block body if requested.
		pub body: Option<Vec<Extrinsic>>,
		/// Block receipt if requested.
		pub receipt: Option<Vec<u8>>,
		/// Block message queue if requested.
		pub message_queue: Option<Vec<u8>>,
		/// Justification if requested.
		pub justification: Option<Justification>,
	}

	/// Identifies starting point of a block sequence.
	#[derive(Debug, PartialEq, Eq, Clone, Encode, Decode)]
	pub enum FromBlock<Hash, Number> {
		/// Start with given hash.
		Hash(Hash),
		/// Start with given block number.
		Number(Number),
	}

	/// A network message.
	#[derive(Debug, PartialEq, Eq, Clone, Encode, Decode)]
	pub enum Message<Header, Hash, Number, Extrinsic> {
		/// Status packet.
		Status(Status<Hash, Number>),
		/// Block request.
		BlockRequest(BlockRequest<Hash, Number>),
		/// Block response.
		BlockResponse(BlockResponse<Header, Hash, Extrinsic>),
		/// Block announce.
		BlockAnnounce(BlockAnnounce<Header>),
		/// Transactions.
		Transactions(Transactions<Extrinsic>),
		/// Consensus protocol message.
		Consensus(ConsensusMessage),
		/// Remote method call request.
		RemoteCallRequest(RemoteCallRequest<Hash>),
		/// Remote method call response.
		RemoteCallResponse(RemoteCallResponse),
		/// Remote storage read request.
		RemoteReadRequest(RemoteReadRequest<Hash>),
		/// Remote storage read response.
		RemoteReadResponse(RemoteReadResponse),
		/// Remote header request.
		RemoteHeaderRequest(RemoteHeaderRequest<Number>),
		/// Remote header response.
		RemoteHeaderResponse(RemoteHeaderResponse<Header>),
		/// Remote changes request.
		RemoteChangesRequest(RemoteChangesRequest<Hash>),
		/// Remote changes reponse.
		RemoteChangesResponse(RemoteChangesResponse<Number, Hash>),
		/// Remote child storage read request.
		RemoteReadChildRequest(RemoteReadChildRequest<Hash>),
		/// Finality proof request.
		FinalityProofRequest(FinalityProofRequest<Hash>),
		/// Finality proof reponse.
		FinalityProofResponse(FinalityProofResponse<Hash>),
		/// Chain-specific message.
		#[codec(index = "255")]
		ChainSpecific(Vec<u8>),
	}

	/// Status sent on connection.
	#[derive(Debug, PartialEq, Eq, Clone, Encode, Decode)]
	pub struct Status<Hash, Number> {
		/// Protocol version.
		pub version: u32,
		/// Minimum supported version.
		pub min_supported_version: u32,
		/// Supported roles.
		pub roles: Roles,
		/// Best block number.
		pub best_number: Number,
		/// Best block hash.
		pub best_hash: Hash,
		/// Genesis block hash.
		pub genesis_hash: Hash,
		/// Chain-specific status.
		pub chain_status: Vec<u8>,
	}

	/// Request block data from a peer.
	#[derive(Debug, PartialEq, Eq, Clone, Encode, Decode)]
	pub struct BlockRequest<Hash, Number> {
		/// Unique request id.
		pub id: RequestId,
		/// Bits of block data to request.
		pub fields: BlockAttributes,
		/// Start from this block.
		pub from: FromBlock<Hash, Number>,
		/// End at this block. An implementation defined maximum is used when unspecified.
		pub to: Option<Hash>,
		/// Sequence direction.
		pub direction: Direction,
		/// Maximum number of blocks to return. An implementation defined maximum is used when unspecified.
		pub max: Option<u32>,
	}

	/// Response to `BlockRequest`
	#[derive(Debug, PartialEq, Eq, Clone, Encode, Decode)]
	pub struct BlockResponse<Header, Hash, Extrinsic> {
		/// Id of a request this response was made for.
		pub id: RequestId,
		/// Block data for the requested sequence.
		pub blocks: Vec<BlockData<Header, Hash, Extrinsic>>,
	}

	/// Announce a new complete relay chain block on the network.
	#[derive(Debug, PartialEq, Eq, Clone, Encode, Decode)]
	pub struct BlockAnnounce<H> {
		/// New block header.
		pub header: H,
	}

	#[derive(Debug, PartialEq, Eq, Clone, Encode, Decode)]
	/// Remote call request.
	pub struct RemoteCallRequest<H> {
		/// Unique request id.
		pub id: RequestId,
		/// Block at which to perform call.
		pub block: H,
		/// Method name.
		pub method: String,
		/// Call data.
		pub data: Vec<u8>,
	}

	#[derive(Debug, PartialEq, Eq, Clone, Encode, Decode)]
	/// Remote storage read request.
	pub struct RemoteReadRequest<H> {
		/// Unique request id.
		pub id: RequestId,
		/// Block at which to perform call.
		pub block: H,
		/// Storage key.
		pub key: Vec<u8>,
	}

	#[derive(Debug, PartialEq, Eq, Clone, Encode, Decode)]
	/// Remote storage read child request.
	pub struct RemoteReadChildRequest<H> {
		/// Unique request id.
		pub id: RequestId,
		/// Block at which to perform call.
		pub block: H,
		/// Child Storage key.
		pub storage_key: Vec<u8>,
		/// Storage key.
		pub key: Vec<u8>,
	}

	#[derive(Debug, PartialEq, Eq, Clone, Encode, Decode)]
	/// Remote header request.
	pub struct RemoteHeaderRequest<N> {
		/// Unique request id.
		pub id: RequestId,
		/// Block number to request header for.
		pub block: N,
	}

	#[derive(Debug, PartialEq, Eq, Clone, Encode, Decode)]
	/// Remote header response.
	pub struct RemoteHeaderResponse<Header> {
		/// Id of a request this response was made for.
		pub id: RequestId,
		/// Header. None if proof generation has failed (e.g. header is unknown).
		pub header: Option<Header>,
		/// Header proof.
		pub proof: Vec<Vec<u8>>,
	}

	#[derive(Debug, PartialEq, Eq, Clone, Encode, Decode)]
	/// Remote changes request.
	pub struct RemoteChangesRequest<H> {
		/// Unique request id.
		pub id: RequestId,
		/// Hash of the first block of the range (including first) where changes are requested.
		pub first: H,
		/// Hash of the last block of the range (including last) where changes are requested.
		pub last: H,
		/// Hash of the first block for which the requester has the changes trie root. All other
		/// affected roots must be proved.
		pub min: H,
		/// Hash of the last block that we can use when querying changes.
		pub max: H,
		/// Storage key which changes are requested.
		pub key: Vec<u8>,
	}

	#[derive(Debug, PartialEq, Eq, Clone, Encode, Decode)]
	/// Remote changes response.
	pub struct RemoteChangesResponse<N, H> {
		/// Id of a request this response was made for.
		pub id: RequestId,
		/// Proof has been generated using block with this number as a max block. Should be
		/// less than or equal to the RemoteChangesRequest::max block number.
		pub max: N,
		/// Changes proof.
		pub proof: Vec<Vec<u8>>,
		/// Changes tries roots missing on the requester' node.
		pub roots: Vec<(N, H)>,
		/// Missing changes tries roots proof.
		pub roots_proof: Vec<Vec<u8>>,
	}

	#[derive(Debug, PartialEq, Eq, Clone, Encode, Decode)]
	/// Finality proof request.
	pub struct FinalityProofRequest<H> {
		/// Unique request id.
		pub id: RequestId,
		/// Hash of the block to request proof for.
		pub block: H,
		/// Additional data blob (that both requester and provider understood) required for proving finality.
		pub request: Vec<u8>,
	}

	#[derive(Debug, PartialEq, Eq, Clone, Encode, Decode)]
	/// Finality proof response.
	pub struct FinalityProofResponse<H> {
		/// Id of a request this response was made for.
		pub id: RequestId,
		/// Hash of the block (the same as in the FinalityProofRequest).
		pub block: H,
		/// Finality proof (if available).
		pub proof: Option<Vec<u8>>,
	}
}<|MERGE_RESOLUTION|>--- conflicted
+++ resolved
@@ -17,13 +17,8 @@
 //! Network packet message types. These get serialized and put into the lower level protocol payload.
 
 use bitflags::bitflags;
-<<<<<<< HEAD
-use runtime_primitives::{ConsensusEngineId, traits::{Block as BlockT, Header as HeaderT}};
+use sr_primitives::{ConsensusEngineId, traits::{Block as BlockT, Header as HeaderT}};
 use parity_scale_codec::{Encode, Decode, Input, Output, Error};
-=======
-use sr_primitives::{ConsensusEngineId, traits::{Block as BlockT, Header as HeaderT}};
-use parity_codec::{Encode, Decode, Input, Output};
->>>>>>> 1fcd1286
 pub use self::generic::{
 	BlockAnnounce, RemoteCallRequest, RemoteReadRequest,
 	RemoteHeaderRequest, RemoteHeaderResponse,
@@ -130,13 +125,8 @@
 
 /// Generic types.
 pub mod generic {
-<<<<<<< HEAD
 	use parity_scale_codec::{Encode, Decode};
-	use runtime_primitives::Justification;
-=======
-	use parity_codec::{Encode, Decode};
 	use sr_primitives::Justification;
->>>>>>> 1fcd1286
 	use crate::config::Roles;
 	use super::{
 		RemoteReadResponse, Transactions, Direction,
