--- conflicted
+++ resolved
@@ -421,7 +421,7 @@
 	fn add_full_peer(&mut self, config: &ProtocolConfig) {
 		let client = Arc::new(test_client::new());
 		let verifier = self.make_verifier(PeersClient::Full(client.clone()), config);
-		let (block_import, justification_import, finality_proof_import, finality_proof_request_builder, data)
+		let (block_import, justification_import, finality_proof_import, finality_proof_request_builder, data, _)
 			= self.make_block_import(PeersClient::Full(client.clone()));
 
 		let import_queue = Box::new(BasicQueue::new(
@@ -505,23 +505,9 @@
 		};
 
 		self.mut_peers(|peers| {
-<<<<<<< HEAD
-			peers.push(peer)
-		});
-	}
-
-	/// Add a full peer.
-	fn add_full_peer(&mut self, config: &ProtocolConfig) {
-		let client = Arc::new(test_client::new());
-		let verifier = self.make_verifier(PeersClient::Full(client.clone()), config);
-		let (block_import, justification_import, finality_proof_import, finality_proof_request_builder, data, _)
-			= self.make_block_import(PeersClient::Full(client.clone()));
-		let (network_sender, network_port) = mpsc::unbounded();
-=======
 			for peer in peers.iter_mut() {
 				peer.network.add_known_address(network.service().local_peer_id(), listen_addr.clone());
 			}
->>>>>>> 637a2b45
 
 			peers.push(Peer {
 				data,
